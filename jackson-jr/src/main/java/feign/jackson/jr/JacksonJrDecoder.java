/*
 * Copyright 2012-2024 The Feign Authors
 *
 * Licensed under the Apache License, Version 2.0 (the "License"); you may not use this file except
 * in compliance with the License. You may obtain a copy of the License at
 *
 * http://www.apache.org/licenses/LICENSE-2.0
 *
 * Unless required by applicable law or agreed to in writing, software distributed under the License
 * is distributed on an "AS IS" BASIS, WITHOUT WARRANTIES OR CONDITIONS OF ANY KIND, either express
 * or implied. See the License for the specific language governing permissions and limitations under
 * the License.
 */
package feign.jackson.jr;

import com.fasterxml.jackson.jr.ob.JSON;
import com.fasterxml.jackson.jr.ob.JSONObjectException;
import com.fasterxml.jackson.jr.ob.JacksonJrExtension;
import feign.Response;
import feign.Util;
import feign.codec.DecodeException;
import feign.codec.Decoder;
import java.io.BufferedReader;
import java.io.IOException;
import java.io.Reader;
import java.lang.reflect.ParameterizedType;
import java.lang.reflect.Type;
import java.util.List;
import java.util.Map;

/**
 * A {@link Decoder} that uses Jackson Jr to convert objects to String or byte representation.
 */
public class JacksonJrDecoder extends JacksonJrMapper implements Decoder {

  @FunctionalInterface
  protected interface Transformer {
    Object apply(JSON mapper, Reader reader) throws IOException;
  }

  public JacksonJrDecoder() {
    super();
  }

  /**
   * Construct with a custom {@link JSON} to use for decoding
   * 
   * @param mapper the mapper to use
   */
  public JacksonJrDecoder(JSON mapper) {
    super(mapper);
  }

  /**
   * Construct with a series of {@link JacksonJrExtension} objects that are registered into the
   * {@link JSON}
   * 
   * @param iterable the source of the extensions
   */
  public JacksonJrDecoder(Iterable<JacksonJrExtension> iterable) {
    super(iterable);
  }

  @Override
  public Object decode(Response response, Type type) throws IOException {

    Transformer transformer = findTransformer(response, type);

    if (response.status() == 404 || response.status() == 204) {
      return Util.emptyValueOf(type);
    }
    if (response.body() == null) {
      return null;
    }
    Reader reader = response.body().asReader(response.charset());
    if (!reader.markSupported()) {
      reader = new BufferedReader(reader, 1);
    }
    try {
      // Read the first byte to see if we have any data
      reader.mark(1);
      if (reader.read() == -1) {
        return null; // Eagerly returning null avoids "No content to map due to end-of-input"
      }
      reader.reset();
      return transformer.apply(mapper, reader);
    } catch (JSONObjectException e) {
      if (e.getCause() instanceof IOException) {
        throw (IOException) e.getCause();
      }
      throw e;
    }
  }

<<<<<<< HEAD
  private static Transformer findTransformer(Response response, Type type) {
=======
  protected Transformer findTransformer(Response response, Type type) {
    if (type instanceof Class) {
      return (mapper, reader) -> mapper.beanFrom((Class<?>) type, reader);
    }
>>>>>>> c835adb0
    if (type instanceof ParameterizedType) {
      Type rawType = ((ParameterizedType) type).getRawType();
      Type[] parameterType = ((ParameterizedType) type).getActualTypeArguments();
      if (rawType.equals(List.class)) {
        return (mapper, reader) -> mapper.listOfFrom((Class<?>) parameterType[0], reader);
      }
      if (rawType.equals(Map.class)) {
        return (mapper, reader) -> mapper.mapOfFrom((Class<?>) parameterType[1], reader);
      }
      type = rawType;
    }
    if (type instanceof Class) {
      Class<?> clazz = (Class<?>) type;
      return (mapper, reader) -> mapper.beanFrom(clazz, reader);
    }
    throw new DecodeException(500, "Cannot decode type: " + type.getTypeName(), response.request());
  }
}<|MERGE_RESOLUTION|>--- conflicted
+++ resolved
@@ -92,14 +92,7 @@
     }
   }
 
-<<<<<<< HEAD
-  private static Transformer findTransformer(Response response, Type type) {
-=======
   protected Transformer findTransformer(Response response, Type type) {
-    if (type instanceof Class) {
-      return (mapper, reader) -> mapper.beanFrom((Class<?>) type, reader);
-    }
->>>>>>> c835adb0
     if (type instanceof ParameterizedType) {
       Type rawType = ((ParameterizedType) type).getRawType();
       Type[] parameterType = ((ParameterizedType) type).getActualTypeArguments();
