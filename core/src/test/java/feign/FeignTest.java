--- conflicted
+++ resolved
@@ -516,9 +516,6 @@
   }
 
   @Test
-<<<<<<< HEAD
-  public void ensureRetryerClonesItself() throws Exception {
-=======
   public void throwsFeignExceptionIncludingBody() {
     server.enqueue(new MockResponse().setBody("success!"));
 
@@ -538,8 +535,7 @@
   }
 
   @Test
-  public void ensureRetryerClonesItself() {
->>>>>>> 2d761cb6
+  public void ensureRetryerClonesItself() throws Exception {
     server.enqueue(new MockResponse().setResponseCode(503).setBody("foo 1"));
     server.enqueue(new MockResponse().setResponseCode(200).setBody("foo 2"));
     server.enqueue(new MockResponse().setResponseCode(503).setBody("foo 3"));
@@ -908,14 +904,11 @@
     }
   }
 
-<<<<<<< HEAD
   class TestInterfaceException extends Exception {
     TestInterfaceException(String message) {
       super(message);
     }
   }
-=======
->>>>>>> 2d761cb6
 
   interface OtherTestInterface {
 
