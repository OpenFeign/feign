--- conflicted
+++ resolved
@@ -1,5 +1,5 @@
 /**
- * Copyright 2012-2020 The Feign Authors
+ * Copyright 2012-2019 The Feign Authors
  *
  * Licensed under the Apache License, Version 2.0 (the "License"); you may not use this file except
  * in compliance with the License. You may obtain a copy of the License at
@@ -20,6 +20,7 @@
 import static org.hamcrest.CoreMatchers.*;
 import static org.junit.Assert.*;
 import static org.junit.Assert.fail;
+
 import java.io.IOException;
 import java.lang.reflect.Type;
 import java.net.URI;
@@ -39,11 +40,14 @@
 import java.util.concurrent.Executors;
 import java.util.concurrent.TimeUnit;
 import java.util.concurrent.atomic.AtomicReference;
+
 import org.junit.Rule;
 import org.junit.Test;
 import org.junit.rules.ExpectedException;
+
 import com.google.gson.Gson;
 import com.google.gson.reflect.TypeToken;
+
 import feign.Feign.ResponseMappingDecoder;
 import feign.Request.HttpMethod;
 import feign.Target.HardCodedTarget;
@@ -61,1057 +65,832 @@
 
 public class AsyncFeignTest {
 
-  @Rule
-  public final ExpectedException thrown = ExpectedException.none();
-  @Rule
-  public final MockWebServer server = new MockWebServer();
-
-  @Test
-  public void iterableQueryParams() throws Exception {
-    server.enqueue(new MockResponse().setBody("foo"));
-
-    TestInterfaceAsync api =
-        new TestInterfaceAsyncBuilder().target("http://localhost:" + server.getPort());
-
-    api.queryParams("user", Arrays.asList("apple", "pear"));
-
-    assertThat(server.takeRequest()).hasPath("/?1=user&2=apple&2=pear");
-  }
-
-  @Test
-  public void postTemplateParamsResolve() throws Exception {
-    server.enqueue(new MockResponse().setBody("foo"));
-
-    TestInterfaceAsync api =
-        new TestInterfaceAsyncBuilder().target("http://localhost:" + server.getPort());
-
-    api.login("netflix", "denominator", "password");
-
-    assertThat(server.takeRequest()).hasBody(
-        "{\"customer_name\": \"netflix\", \"user_name\": \"denominator\", \"password\": \"password\"}");
-  }
-
-  @Test
-  public void responseCoercesToStringBody() throws Throwable {
-    server.enqueue(new MockResponse().setBody("foo"));
-
-    TestInterfaceAsync api =
-        new TestInterfaceAsyncBuilder().target("http://localhost:" + server.getPort());
-
-    Response response = unwrap(api.response());
-    assertTrue(response.body().isRepeatable());
-    assertEquals("foo", response.body().toString());
-  }
-
-  @Test
-  public void postFormParams() throws Exception {
-    server.enqueue(new MockResponse().setBody("foo"));
-
-    TestInterfaceAsync api =
-        new TestInterfaceAsyncBuilder().target("http://localhost:" + server.getPort());
-
-    CompletableFuture<?> cf = api.form("netflix", "denominator", "password");
-
-    assertThat(server.takeRequest())
-        .hasBody(
-            "{\"customer_name\":\"netflix\",\"user_name\":\"denominator\",\"password\":\"password\"}");
-
-    checkCFCompletedSoon(cf);
-  }
-
-  @Test
-  public void postBodyParam() throws Exception {
-    server.enqueue(new MockResponse().setBody("foo"));
-
-    TestInterfaceAsync api =
-        new TestInterfaceAsyncBuilder().target("http://localhost:" + server.getPort());
-
-    CompletableFuture<?> cf = api.body(Arrays.asList("netflix", "denominator", "password"));
-
-    assertThat(server.takeRequest())
-        .hasHeaders(entry("Content-Length", Collections.singletonList("32")))
-        .hasBody("[netflix, denominator, password]");
-
-    checkCFCompletedSoon(cf);
-  }
-
-  /**
-   * The type of a parameter value may not be the desired type to encode as. Prefer the interface
-   * type.
-   */
-  @Test
-  public void bodyTypeCorrespondsWithParameterType() throws Exception {
-    server.enqueue(new MockResponse().setBody("foo"));
-
-    final AtomicReference<Type> encodedType = new AtomicReference<Type>();
-    TestInterfaceAsync api = new TestInterfaceAsyncBuilder().encoder(new Encoder.Default() {
-      @Override
-      public void encode(Object object, Type bodyType, RequestTemplate template) {
-        encodedType.set(bodyType);
-      }
-    }).target("http://localhost:" + server.getPort());
-
-    CompletableFuture<?> cf = api.body(Arrays.asList("netflix", "denominator", "password"));
-
-    server.takeRequest();
-
-    assertThat(encodedType.get()).isEqualTo(new TypeToken<List<String>>() {}.getType());
-
-    checkCFCompletedSoon(cf);
-  }
-
-  @Test
-  public void postGZIPEncodedBodyParam() throws Exception {
-    server.enqueue(new MockResponse().setBody("foo"));
-
-    TestInterfaceAsync api =
-        new TestInterfaceAsyncBuilder().target("http://localhost:" + server.getPort());
-
-    CompletableFuture<?> cf = api.gzipBody(Arrays.asList("netflix", "denominator", "password"));
-
-    assertThat(server.takeRequest()).hasNoHeaderNamed("Content-Length")
-        .hasGzippedBody("[netflix, denominator, password]".getBytes(UTF_8));
-
-    checkCFCompletedSoon(cf);
-  }
-
-  @Test
-  public void postDeflateEncodedBodyParam() throws Exception {
-    server.enqueue(new MockResponse().setBody("foo"));
-
-    TestInterfaceAsync api =
-        new TestInterfaceAsyncBuilder().target("http://localhost:" + server.getPort());
-
-    CompletableFuture<?> cf = api.deflateBody(Arrays.asList("netflix", "denominator", "password"));
-
-    assertThat(server.takeRequest()).hasNoHeaderNamed("Content-Length")
-        .hasDeflatedBody("[netflix, denominator, password]".getBytes(UTF_8));
-
-    checkCFCompletedSoon(cf);
-  }
-
-  @Test
-  public void singleInterceptor() throws Exception {
-    server.enqueue(new MockResponse().setBody("foo"));
-
-    TestInterfaceAsync api =
-        new TestInterfaceAsyncBuilder().requestInterceptor(new ForwardedForInterceptor())
-            .target("http://localhost:" + server.getPort());
-
-    CompletableFuture<?> cf = api.post();
-
-    assertThat(server.takeRequest())
-        .hasHeaders(entry("X-Forwarded-For", Collections.singletonList("origin.host.com")));
-
-    checkCFCompletedSoon(cf);
-  }
-
-  @Test
-  public void multipleInterceptor() throws Exception {
-    server.enqueue(new MockResponse().setBody("foo"));
-
-    TestInterfaceAsync api =
-        new TestInterfaceAsyncBuilder().requestInterceptor(new ForwardedForInterceptor())
-            .requestInterceptor(new UserAgentInterceptor())
-            .target("http://localhost:" + server.getPort());
-
-    CompletableFuture<?> cf = api.post();
-
-    assertThat(server.takeRequest()).hasHeaders(
-        entry("X-Forwarded-For", Collections.singletonList("origin.host.com")),
-        entry("User-Agent", Collections.singletonList("Feign")));
-
-    checkCFCompletedSoon(cf);
-  }
-
-  @Test
-  public void customExpander() throws Exception {
-    server.enqueue(new MockResponse());
-
-    TestInterfaceAsync api =
-        new TestInterfaceAsyncBuilder().target("http://localhost:" + server.getPort());
-
-    CompletableFuture<?> cf = api.expand(new Date(1234l));
-
-    assertThat(server.takeRequest()).hasPath("/?date=1234");
-
-    checkCFCompletedSoon(cf);
-  }
-
-  @Test
-  public void customExpanderListParam() throws Exception {
-    server.enqueue(new MockResponse());
-
-    TestInterfaceAsync api =
-        new TestInterfaceAsyncBuilder().target("http://localhost:" + server.getPort());
-
-    CompletableFuture<?> cf = api.expandList(Arrays.asList(new Date(1234l), new Date(12345l)));
-
-    assertThat(server.takeRequest()).hasPath("/?date=1234&date=12345");
-
-    checkCFCompletedSoon(cf);
-  }
-
-  @Test
-  public void customExpanderNullParam() throws Exception {
-    server.enqueue(new MockResponse());
-
-    TestInterfaceAsync api =
-        new TestInterfaceAsyncBuilder().target("http://localhost:" + server.getPort());
-
-    CompletableFuture<?> cf = api.expandList(Arrays.asList(new Date(1234l), null));
-
-    assertThat(server.takeRequest()).hasPath("/?date=1234");
-
-    checkCFCompletedSoon(cf);
-  }
-
-  @Test
-  public void headerMap() throws Exception {
-    server.enqueue(new MockResponse());
-
-    TestInterfaceAsync api =
-        new TestInterfaceAsyncBuilder().target("http://localhost:" + server.getPort());
-
-    Map<String, Object> headerMap = new LinkedHashMap<String, Object>();
-    headerMap.put("Content-Type", "myContent");
-    headerMap.put("Custom-Header", "fooValue");
-    CompletableFuture<?> cf = api.headerMap(headerMap);
-
-    assertThat(server.takeRequest()).hasHeaders(entry("Content-Type", Arrays.asList("myContent")),
-        entry("Custom-Header", Arrays.asList("fooValue")));
-
-    checkCFCompletedSoon(cf);
-  }
-
-  @Test
-  public void headerMapWithHeaderAnnotations() throws Exception {
-    server.enqueue(new MockResponse());
-
-    TestInterfaceAsync api =
-        new TestInterfaceAsyncBuilder().target("http://localhost:" + server.getPort());
-
-    Map<String, Object> headerMap = new LinkedHashMap<String, Object>();
-    headerMap.put("Custom-Header", "fooValue");
-    api.headerMapWithHeaderAnnotations(headerMap);
-
-    // header map should be additive for headers provided by annotations
-    assertThat(server.takeRequest()).hasHeaders(entry("Content-Encoding", Arrays.asList("deflate")),
-        entry("Custom-Header", Arrays.asList("fooValue")));
-
-    server.enqueue(new MockResponse());
-    headerMap.put("Content-Encoding", "overrideFromMap");
-
-    CompletableFuture<?> cf = api.headerMapWithHeaderAnnotations(headerMap);
-
-    /*
-     * @HeaderMap map values no longer override @Header parameters. This caused confusion as it is
-     * valid to have more than one value for a header.
-     */
-    assertThat(server.takeRequest()).hasHeaders(
-        entry("Content-Encoding", Arrays.asList("deflate", "overrideFromMap")),
-        entry("Custom-Header", Arrays.asList("fooValue")));
-
-    checkCFCompletedSoon(cf);
-  }
-
-  @Test
-  public void queryMap() throws Exception {
-    server.enqueue(new MockResponse());
-
-    TestInterfaceAsync api =
-        new TestInterfaceAsyncBuilder().target("http://localhost:" + server.getPort());
-
-    Map<String, Object> queryMap = new LinkedHashMap<String, Object>();
-    queryMap.put("name", "alice");
-    queryMap.put("fooKey", "fooValue");
-    CompletableFuture<?> cf = api.queryMap(queryMap);
-
-    assertThat(server.takeRequest()).hasPath("/?name=alice&fooKey=fooValue");
-
-    checkCFCompletedSoon(cf);
-  }
-
-  @Test
-  public void queryMapIterableValuesExpanded() throws Exception {
-    server.enqueue(new MockResponse());
-
-    TestInterfaceAsync api =
-        new TestInterfaceAsyncBuilder().target("http://localhost:" + server.getPort());
-
-    Map<String, Object> queryMap = new LinkedHashMap<String, Object>();
-    queryMap.put("name", Arrays.asList("Alice", "Bob"));
-    queryMap.put("fooKey", "fooValue");
-    queryMap.put("emptyListKey", new ArrayList<String>());
-    queryMap.put("emptyStringKey", ""); // empty values are ignored.
-    CompletableFuture<?> cf = api.queryMap(queryMap);
-
-    assertThat(server.takeRequest())
-        .hasPath("/?name=Alice&name=Bob&fooKey=fooValue&emptyStringKey");
-
-    checkCFCompletedSoon(cf);
-  }
-
-  @Test
-  public void queryMapWithQueryParams() throws Exception {
-    TestInterfaceAsync api =
-        new TestInterfaceAsyncBuilder().target("http://localhost:" + server.getPort());
-
-    server.enqueue(new MockResponse());
-    Map<String, Object> queryMap = new LinkedHashMap<String, Object>();
-    queryMap.put("fooKey", "fooValue");
-    api.queryMapWithQueryParams("alice", queryMap);
-    // query map should be expanded after built-in parameters
-    assertThat(server.takeRequest()).hasPath("/?name=alice&fooKey=fooValue");
-
-    server.enqueue(new MockResponse());
-    queryMap = new LinkedHashMap<String, Object>();
-    queryMap.put("name", "bob");
-    api.queryMapWithQueryParams("alice", queryMap);
-    // queries are additive
-    assertThat(server.takeRequest()).hasPath("/?name=alice&name=bob");
-
-    server.enqueue(new MockResponse());
-    queryMap = new LinkedHashMap<String, Object>();
-    queryMap.put("name", null);
-    api.queryMapWithQueryParams("alice", queryMap);
-    // null value for a query map key removes query parameter
-    assertThat(server.takeRequest()).hasPath("/?name=alice");
-  }
-
-  @Test
-  public void queryMapValueStartingWithBrace() throws Exception {
-    TestInterfaceAsync api =
-        new TestInterfaceAsyncBuilder().target("http://localhost:" + server.getPort());
-
-    server.enqueue(new MockResponse());
-    Map<String, Object> queryMap = new LinkedHashMap<String, Object>();
-    queryMap.put("name", "{alice");
-    api.queryMap(queryMap);
-    assertThat(server.takeRequest()).hasPath("/?name=%7Balice");
-
-    server.enqueue(new MockResponse());
-    queryMap = new LinkedHashMap<String, Object>();
-    queryMap.put("{name", "alice");
-    api.queryMap(queryMap);
-    assertThat(server.takeRequest()).hasPath("/?%7Bname=alice");
-
-    server.enqueue(new MockResponse());
-    queryMap = new LinkedHashMap<String, Object>();
-    queryMap.put("name", "%7Balice");
-    api.queryMapEncoded(queryMap);
-    assertThat(server.takeRequest()).hasPath("/?name=%7Balice");
-
-    server.enqueue(new MockResponse());
-    queryMap = new LinkedHashMap<String, Object>();
-    queryMap.put("%7Bname", "%7Balice");
-    api.queryMapEncoded(queryMap);
-    assertThat(server.takeRequest()).hasPath("/?%7Bname=%7Balice");
-  }
-
-  @Test
-  public void queryMapPojoWithFullParams() throws Exception {
-    TestInterfaceAsync api =
-        new TestInterfaceAsyncBuilder().target("http://localhost:" + server.getPort());
-
-    CustomPojo customPojo = new CustomPojo("Name", 3);
-
-    server.enqueue(new MockResponse());
-    CompletableFuture<?> cf = api.queryMapPojo(customPojo);
-    assertThat(server.takeRequest()).hasQueryParams(Arrays.asList("name=Name", "number=3"));
-    checkCFCompletedSoon(cf);
-  }
-
-  @Test
-  public void queryMapPojoWithPartialParams() throws Exception {
-    TestInterfaceAsync api =
-        new TestInterfaceAsyncBuilder().target("http://localhost:" + server.getPort());
-
-    CustomPojo customPojo = new CustomPojo("Name", null);
-
-    server.enqueue(new MockResponse());
-    CompletableFuture<?> cf = api.queryMapPojo(customPojo);
-    assertThat(server.takeRequest()).hasPath("/?name=Name");
-
-    checkCFCompletedSoon(cf);
-  }
-
-  @Test
-  public void queryMapPojoWithEmptyParams() throws Exception {
-    TestInterfaceAsync api =
-        new TestInterfaceAsyncBuilder().target("http://localhost:" + server.getPort());
-
-    CustomPojo customPojo = new CustomPojo(null, null);
-
-    server.enqueue(new MockResponse());
-    api.queryMapPojo(customPojo);
-    assertThat(server.takeRequest()).hasPath("/");
-  }
-
-  @Test
-  public void configKeyFormatsAsExpected() throws Exception {
-    assertEquals("TestInterfaceAsync#post()",
-        Feign.configKey(TestInterfaceAsync.class,
-            TestInterfaceAsync.class.getDeclaredMethod("post")));
-    assertEquals("TestInterfaceAsync#uriParam(String,URI,String)",
-        Feign.configKey(TestInterfaceAsync.class,
-            TestInterfaceAsync.class.getDeclaredMethod("uriParam", String.class, URI.class,
-                String.class)));
-  }
-
-  @Test
-  public void configKeyUsesChildType() throws Exception {
-    assertEquals("List#iterator()",
-        Feign.configKey(List.class, Iterable.class.getDeclaredMethod("iterator")));
-  }
-
-  private <T> T unwrap(CompletableFuture<T> cf) throws Throwable {
-    try {
-      return cf.get(1, TimeUnit.SECONDS);
-    } catch (ExecutionException e) {
-      throw e.getCause();
-    }
-  }
-
-  @Test
-  public void canOverrideErrorDecoder() throws Throwable {
-    server.enqueue(new MockResponse().setResponseCode(400).setBody("foo"));
-    thrown.expect(IllegalArgumentException.class);
-    thrown.expectMessage("bad zone name");
-
-    TestInterfaceAsync api =
-        new TestInterfaceAsyncBuilder().errorDecoder(new IllegalArgumentExceptionOn400())
-            .target("http://localhost:" + server.getPort());
-
-    unwrap(api.post());
-  }
-
-  @Test
-  public void overrideTypeSpecificDecoder() throws Throwable {
-    server.enqueue(new MockResponse().setBody("success!"));
-
-    TestInterfaceAsync api = new TestInterfaceAsyncBuilder().decoder(new Decoder() {
-      @Override
-      public Object decode(Response response, Type type) {
-        return "fail";
-      }
-    }).target("http://localhost:" + server.getPort());
-
-    assertEquals("fail", unwrap(api.post()));
-  }
-
-  @Test
-  public void doesntRetryAfterResponseIsSent() throws Throwable {
-    server.enqueue(new MockResponse().setBody("success!"));
-    thrown.expect(FeignException.class);
-    thrown.expectMessage("timeout reading POST http://");
-
-    TestInterfaceAsync api = new TestInterfaceAsyncBuilder().decoder(new Decoder() {
-      @Override
-      public Object decode(Response response, Type type) throws IOException {
-        throw new IOException("timeout");
-      }
-    }).target("http://localhost:" + server.getPort());
-
-    CompletableFuture<?> cf = api.post();
-    server.takeRequest();
-    unwrap(cf);
-  }
-
-  @Test
-  public void throwsFeignExceptionIncludingBody() throws Throwable {
-    server.enqueue(new MockResponse().setBody("success!"));
-
-    TestInterfaceAsync api = AsyncFeign.asyncBuilder().decoder((response, type) -> {
-      throw new IOException("timeout");
-    }).target(TestInterfaceAsync.class, "http://localhost:" + server.getPort());
-
-    CompletableFuture<?> cf = api.body("Request body");
-    server.takeRequest();
-    try {
-      unwrap(cf);
-    } catch (FeignException e) {
-      assertThat(e.getMessage())
-          .isEqualTo("timeout reading POST http://localhost:" + server.getPort() + "/");
-      assertThat(e.contentUTF8()).isEqualTo("Request body");
-      return;
-    }
-    fail();
-  }
-
-  @Test
-  public void throwsFeignExceptionWithoutBody() {
-    server.enqueue(new MockResponse().setBody("success!"));
-
-    TestInterfaceAsync api = AsyncFeign.asyncBuilder().decoder((response, type) -> {
-      throw new IOException("timeout");
-    }).target(TestInterfaceAsync.class, "http://localhost:" + server.getPort());
-
-    try {
-      api.noContent();
-    } catch (FeignException e) {
-      assertThat(e.getMessage())
-          .isEqualTo("timeout reading POST http://localhost:" + server.getPort() + "/");
-      assertThat(e.contentUTF8()).isEqualTo("");
-    }
-  }
-
-  @SuppressWarnings("deprecation")
-  @Test
-  public void whenReturnTypeIsResponseNoErrorHandling() throws Throwable {
-    Map<String, Collection<String>> headers = new LinkedHashMap<String, Collection<String>>();
-    headers.put("Location", Arrays.asList("http://bar.com"));
-    final Response response = Response.builder().status(302).reason("Found").headers(headers)
-        .request(Request.create(HttpMethod.GET, "/", Collections.emptyMap(), null, Util.UTF_8))
-        .body(new byte[0]).build();
-
-    ExecutorService execs = Executors.newSingleThreadExecutor();
-
-    // fake client as Client.Default follows redirects.
-    TestInterfaceAsync api = AsyncFeign.<Void>asyncBuilder()
-        .client(new AsyncClient.Default<>((request, options) -> response, execs))
-        .target(TestInterfaceAsync.class, "http://localhost:" + server.getPort());
-
-    assertEquals(Collections.singletonList("http://bar.com"),
-        unwrap(api.response()).headers().get("Location"));
-
-    execs.shutdown();
-  }
-
-  @Test
-  public void okIfDecodeRootCauseHasNoMessage() throws Throwable {
-    server.enqueue(new MockResponse().setBody("success!"));
-    thrown.expect(DecodeException.class);
-
-    TestInterfaceAsync api = new TestInterfaceAsyncBuilder().decoder(new Decoder() {
-      @Override
-      public Object decode(Response response, Type type) throws IOException {
-        throw new RuntimeException();
-      }
-    }).target("http://localhost:" + server.getPort());
-
-    unwrap(api.post());
-  }
-
-  @Test
-  public void decodingExceptionGetWrappedInDecode404Mode() throws Throwable {
-    server.enqueue(new MockResponse().setResponseCode(404));
-    thrown.expect(DecodeException.class);
-    thrown.expectCause(isA(NoSuchElementException.class));;
-
-    TestInterfaceAsync api = new TestInterfaceAsyncBuilder().decode404().decoder(new Decoder() {
-      @Override
-      public Object decode(Response response, Type type) throws IOException {
-        assertEquals(404, response.status());
-        throw new NoSuchElementException();
-      }
-    }).target("http://localhost:" + server.getPort());
-
-    unwrap(api.post());
-  }
-
-  @Test
-  public void decodingDoesNotSwallow404ErrorsInDecode404Mode() throws Throwable {
-    server.enqueue(new MockResponse().setResponseCode(404));
-    thrown.expect(IllegalArgumentException.class);
-
-    TestInterfaceAsync api = new TestInterfaceAsyncBuilder().decode404()
-        .errorDecoder(new IllegalArgumentExceptionOn404())
-        .target("http://localhost:" + server.getPort());
-
-    CompletableFuture<Void> cf = api.queryMap(Collections.<String, Object>emptyMap());
-    server.takeRequest();
-    unwrap(cf);
-  }
-
-  @Test
-  public void okIfEncodeRootCauseHasNoMessage() throws Throwable {
-    server.enqueue(new MockResponse().setBody("success!"));
-    thrown.expect(EncodeException.class);
-
-    TestInterfaceAsync api = new TestInterfaceAsyncBuilder().encoder(new Encoder() {
-      @Override
-      public void encode(Object object, Type bodyType, RequestTemplate template) {
-        throw new RuntimeException();
-      }
-    }).target("http://localhost:" + server.getPort());
-
-    unwrap(api.body(Arrays.asList("foo")));
-  }
-
-  @Test
-  public void equalsHashCodeAndToStringWork() {
-    Target<TestInterfaceAsync> t1 =
-        new HardCodedTarget<TestInterfaceAsync>(TestInterfaceAsync.class,
-            "http://localhost:8080");
-    Target<TestInterfaceAsync> t2 =
-        new HardCodedTarget<TestInterfaceAsync>(TestInterfaceAsync.class,
-            "http://localhost:8888");
-    Target<OtherTestInterfaceAsync> t3 =
-        new HardCodedTarget<OtherTestInterfaceAsync>(OtherTestInterfaceAsync.class,
-            "http://localhost:8080");
-    TestInterfaceAsync i1 = AsyncFeign.asyncBuilder().target(t1);
-    TestInterfaceAsync i2 = AsyncFeign.asyncBuilder().target(t1);
-    TestInterfaceAsync i3 = AsyncFeign.asyncBuilder().target(t2);
-    OtherTestInterfaceAsync i4 = AsyncFeign.asyncBuilder().target(t3);
-
-    assertThat(i1).isEqualTo(i2).isNotEqualTo(i3).isNotEqualTo(i4);
-
-    assertThat(i1.hashCode()).isEqualTo(i2.hashCode()).isNotEqualTo(i3.hashCode())
-        .isNotEqualTo(i4.hashCode());
-
-    assertThat(i1.toString()).isEqualTo(i2.toString()).isNotEqualTo(i3.toString())
-        .isNotEqualTo(i4.toString());
-
-    assertThat(t1).isNotEqualTo(i1);
-
-    assertThat(t1.hashCode()).isEqualTo(i1.hashCode());
-
-    assertThat(t1.toString()).isEqualTo(i1.toString());
-  }
-
-  @SuppressWarnings("resource")
-  @Test
-  public void decodeLogicSupportsByteArray() throws Throwable {
-    byte[] expectedResponse = {12, 34, 56};
-    server.enqueue(new MockResponse().setBody(new Buffer().write(expectedResponse)));
-
-    OtherTestInterfaceAsync api = AsyncFeign.asyncBuilder().target(OtherTestInterfaceAsync.class,
-        "http://localhost:" + server.getPort());
-
-    assertThat(unwrap(api.binaryResponseBody())).containsExactly(expectedResponse);
-  }
-
-  @Test
-  public void encodeLogicSupportsByteArray() throws Exception {
-    byte[] expectedRequest = {12, 34, 56};
-    server.enqueue(new MockResponse());
-
-    OtherTestInterfaceAsync api = AsyncFeign.asyncBuilder().target(OtherTestInterfaceAsync.class,
-        "http://localhost:" + server.getPort());
-
-    CompletableFuture<?> cf = api.binaryRequestBody(expectedRequest);
-
-    assertThat(server.takeRequest()).hasBody(expectedRequest);
-
-    checkCFCompletedSoon(cf);
-  }
-
-  @Test
-  public void encodedQueryParam() throws Exception {
-    server.enqueue(new MockResponse());
-
-    TestInterfaceAsync api =
-        new TestInterfaceAsyncBuilder().target("http://localhost:" + server.getPort());
-
-    CompletableFuture<?> cf = api.encodedQueryParam("5.2FSi+");
-
-    assertThat(server.takeRequest()).hasPath("/?trim=5.2FSi%2B");
-
-    checkCFCompletedSoon(cf);
-  }
-
-  private void checkCFCompletedSoon(CompletableFuture<?> cf) {
-    try {
-      unwrap(cf);
-    } catch (RuntimeException e) {
-      throw e;
-    } catch (Throwable t) {
-      throw new RuntimeException(t);
-    }
-  }
-
-  @Test
-  public void responseMapperIsAppliedBeforeDelegate() throws IOException {
-    ResponseMappingDecoder decoder =
-        new ResponseMappingDecoder(upperCaseResponseMapper(), new StringDecoder());
-    String output = (String) decoder.decode(responseWithText("response"), String.class);
-
-    assertThat(output).isEqualTo("RESPONSE");
-  }
-
-  private ResponseMapper upperCaseResponseMapper() {
-    return new ResponseMapper() {
-      @SuppressWarnings("deprecation")
-      @Override
-      public Response map(Response response, Type type) {
-        try {
-          return response.toBuilder()
-              .body(Util.toString(response.body().asReader()).toUpperCase().getBytes())
-              .build();
-        } catch (IOException e) {
-          throw new RuntimeException(e);
-        }
-      }
-    };
-  }
-
-  @SuppressWarnings("deprecation")
-  private Response responseWithText(String text) {
-    return Response.builder().body(text, Util.UTF_8).status(200)
-        .request(Request.create(HttpMethod.GET, "/api", Collections.emptyMap(), null, Util.UTF_8))
-        .headers(new HashMap<>()).build();
-  }
-
-  @Test
-  public void mapAndDecodeExecutesMapFunction() throws Throwable {
-    server.enqueue(new MockResponse().setBody("response!"));
-
-    TestInterfaceAsync api =
-        AsyncFeign.asyncBuilder().mapAndDecode(upperCaseResponseMapper(), new StringDecoder())
-            .target(TestInterfaceAsync.class, "http://localhost:" + server.getPort());
-
-    assertEquals("RESPONSE!", unwrap(api.post()));
-  }
-
-  @Test
-  public void beanQueryMapEncoderWithPrivateGetterIgnored() throws Exception {
-    TestInterfaceAsync api =
-        new TestInterfaceAsyncBuilder().queryMapEndcoder(new BeanQueryMapEncoder())
-            .target("http://localhost:" + server.getPort());
-
-    PropertyPojo.ChildPojoClass propertyPojo = new PropertyPojo.ChildPojoClass();
-    propertyPojo.setPrivateGetterProperty("privateGetterProperty");
-    propertyPojo.setName("Name");
-    propertyPojo.setNumber(1);
-
-    server.enqueue(new MockResponse());
-    CompletableFuture<?> cf = api.queryMapPropertyPojo(propertyPojo);
-    assertThat(server.takeRequest()).hasQueryParams(Arrays.asList("name=Name", "number=1"));
-    checkCFCompletedSoon(cf);
-  }
-
-  @Test
-  public void queryMap_with_child_pojo() throws Exception {
-    TestInterfaceAsync api =
-        new TestInterfaceAsyncBuilder().queryMapEndcoder(new FieldQueryMapEncoder())
-            .target("http://localhost:" + server.getPort());
-
-    ChildPojo childPojo = new ChildPojo();
-    childPojo.setChildPrivateProperty("first");
-    childPojo.setParentProtectedProperty("second");
-    childPojo.setParentPublicProperty("third");
-
-    server.enqueue(new MockResponse());
-    CompletableFuture<?> cf = api.queryMapPropertyInheritence(childPojo);
-    assertThat(server.takeRequest()).hasQueryParams("parentPublicProperty=third",
-        "parentProtectedProperty=second",
-        "childPrivateProperty=first");
-    checkCFCompletedSoon(cf);
-  }
-
-  @Test
-  public void beanQueryMapEncoderWithNullValueIgnored() throws Exception {
-    TestInterfaceAsync api =
-        new TestInterfaceAsyncBuilder().queryMapEndcoder(new BeanQueryMapEncoder())
-            .target("http://localhost:" + server.getPort());
-
-    PropertyPojo.ChildPojoClass propertyPojo = new PropertyPojo.ChildPojoClass();
-    propertyPojo.setName(null);
-    propertyPojo.setNumber(1);
-
-    server.enqueue(new MockResponse());
-    CompletableFuture<?> cf = api.queryMapPropertyPojo(propertyPojo);
-
-    assertThat(server.takeRequest()).hasQueryParams("number=1");
-
-    checkCFCompletedSoon(cf);
-  }
-
-  @Test
-  public void beanQueryMapEncoderWithEmptyParams() throws Exception {
-    TestInterfaceAsync api =
-        new TestInterfaceAsyncBuilder().queryMapEndcoder(new BeanQueryMapEncoder())
-            .target("http://localhost:" + server.getPort());
-
-    PropertyPojo.ChildPojoClass propertyPojo = new PropertyPojo.ChildPojoClass();
-
-    server.enqueue(new MockResponse());
-    CompletableFuture<?> cf = api.queryMapPropertyPojo(propertyPojo);
-    assertThat(server.takeRequest()).hasQueryParams("/");
-
-    checkCFCompletedSoon(cf);
-  }
-
-  interface TestInterfaceAsync {
-
-    @RequestLine("POST /")
-    CompletableFuture<Response> response();
-
-    @RequestLine("POST /")
-    CompletableFuture<String> post() throws TestInterfaceException;
-
-    @RequestLine("POST /")
-    @Body("%7B\"customer_name\": \"{customer_name}\", \"user_name\": \"{user_name}\", \"password\": \"{password}\"%7D")
-    CompletableFuture<Void> login(@Param("customer_name") String customer,
-                                  @Param("user_name") String user,
-                                  @Param("password") String password);
-
-    @RequestLine("POST /")
-    CompletableFuture<Void> body(List<String> contents);
-
-    @RequestLine("POST /")
-    CompletableFuture<String> body(String content);
-
-    @RequestLine("POST /")
-    CompletableFuture<String> noContent();
-
-    @RequestLine("POST /")
-    @Headers("Content-Encoding: gzip")
-    CompletableFuture<Void> gzipBody(List<String> contents);
-
-    @RequestLine("POST /")
-    @Headers("Content-Encoding: deflate")
-    CompletableFuture<Void> deflateBody(List<String> contents);
-
-    @RequestLine("POST /")
-    CompletableFuture<Void> form(@Param("customer_name") String customer,
-                                 @Param("user_name") String user,
-                                 @Param("password") String password);
-
-    @RequestLine("GET /{1}/{2}")
-    CompletableFuture<Response> uriParam(@Param("1") String one,
-                                         URI endpoint,
-                                         @Param("2") String two);
-
-    @RequestLine("GET /?1={1}&2={2}")
-    CompletableFuture<Response> queryParams(@Param("1") String one,
-                                            @Param("2") Iterable<String> twos);
-
-    @RequestLine("POST /?date={date}")
-    CompletableFuture<Void> expand(@Param(value = "date", expander = DateToMillis.class) Date date);
-
-    @RequestLine("GET /?date={date}")
-    CompletableFuture<Void> expandList(@Param(value = "date",
-        expander = DateToMillis.class) List<Date> dates);
-
-    @RequestLine("GET /?date={date}")
-    CompletableFuture<Void> expandArray(@Param(value = "date",
-        expander = DateToMillis.class) Date[] dates);
-
-    @RequestLine("GET /")
-    CompletableFuture<Void> headerMap(@HeaderMap Map<String, Object> headerMap);
-
-    @RequestLine("GET /")
-    @Headers("Content-Encoding: deflate")
-    CompletableFuture<Void> headerMapWithHeaderAnnotations(@HeaderMap Map<String, Object> headerMap);
-
-    @RequestLine("GET /")
-    CompletableFuture<Void> queryMap(@QueryMap Map<String, Object> queryMap);
-
-    @RequestLine("GET /")
-    CompletableFuture<Void> queryMapEncoded(@QueryMap(encoded = true) Map<String, Object> queryMap);
-
-    @RequestLine("GET /?name={name}")
-    CompletableFuture<Void> queryMapWithQueryParams(@Param("name") String name,
-                                                    @QueryMap Map<String, Object> queryMap);
-
-    @RequestLine("GET /?trim={trim}")
-    CompletableFuture<Void> encodedQueryParam(@Param(value = "trim", encoded = true) String trim);
-
-    @RequestLine("GET /")
-    CompletableFuture<Void> queryMapPojo(@QueryMap CustomPojo object);
-
-    @RequestLine("GET /")
-    CompletableFuture<Void> queryMapPropertyPojo(@QueryMap PropertyPojo object);
-
-    @RequestLine("GET /")
-    CompletableFuture<Void> queryMapPropertyInheritence(@QueryMap ChildPojo object);
-
-    class DateToMillis implements Param.Expander {
-
-      @Override
-      public String expand(Object value) {
-        return String.valueOf(((Date) value).getTime());
-      }
-    }
-  }
-
-  class TestInterfaceException extends Exception {
-    private static final long serialVersionUID = 1L;
-
-<<<<<<< HEAD
-    TestInterfaceException(String message) {
-      super(message);
-    }
-  }
-
-  interface OtherTestInterfaceAsync {
-
-    @RequestLine("POST /")
-    CompletableFuture<String> post();
-
-    @RequestLine("POST /")
-    CompletableFuture<byte[]> binaryResponseBody();
-
-    @RequestLine("POST /")
-    CompletableFuture<Void> binaryRequestBody(byte[] contents);
-  }
-
-  static class ForwardedForInterceptor implements RequestInterceptor {
-
-    @Override
-    public void apply(RequestTemplate template) {
-      template.header("X-Forwarded-For", "origin.host.com");
-    }
-  }
-
-  static class UserAgentInterceptor implements RequestInterceptor {
-
-    @Override
-    public void apply(RequestTemplate template) {
-      template.header("User-Agent", "Feign");
-    }
-  }
-
-  static class IllegalArgumentExceptionOn400 extends ErrorDecoder.Default {
-
-    @Override
-    public Exception decode(String methodKey, Response response) {
-      if (response.status() == 400) {
-        return new IllegalArgumentException("bad zone name");
-      }
-      return super.decode(methodKey, response);
-    }
-  }
-
-  static class IllegalArgumentExceptionOn404 extends ErrorDecoder.Default {
-
-    @Override
-    public Exception decode(String methodKey, Response response) {
-      if (response.status() == 404) {
-        return new IllegalArgumentException("bad zone name");
-      }
-      return super.decode(methodKey, response);
-    }
-  }
-
-  static final class TestInterfaceAsyncBuilder {
-
-    private final AsyncFeign.AsyncBuilder<Void> delegate = AsyncFeign.<Void>asyncBuilder()
-        .decoder(new Decoder.Default()).encoder(new Encoder() {
-
-          @SuppressWarnings("deprecation")
-          @Override
-          public void encode(Object object, Type bodyType, RequestTemplate template) {
-            if (object instanceof Map) {
-              template.body(new Gson().toJson(object));
-            } else {
-              template.body(object.toString());
-            }
-          }
-        });
-
-    TestInterfaceAsyncBuilder requestInterceptor(RequestInterceptor requestInterceptor) {
-      delegate.requestInterceptor(requestInterceptor);
-      return this;
-    }
-
-    TestInterfaceAsyncBuilder encoder(Encoder encoder) {
-      delegate.encoder(encoder);
-      return this;
-    }
-
-    TestInterfaceAsyncBuilder decoder(Decoder decoder) {
-      delegate.decoder(decoder);
-      return this;
-    }
-
-    TestInterfaceAsyncBuilder errorDecoder(ErrorDecoder errorDecoder) {
-      delegate.errorDecoder(errorDecoder);
-      return this;
-    }
-
-    TestInterfaceAsyncBuilder decode404() {
-      delegate.decode404();
-      return this;
-    }
-
-    TestInterfaceAsyncBuilder queryMapEndcoder(QueryMapEncoder queryMapEncoder) {
-      delegate.queryMapEncoder(queryMapEncoder);
-      return this;
-    }
-
-    TestInterfaceAsync target(String url) {
-      return delegate.target(TestInterfaceAsync.class, url);
-    }
-  }
-
-  /*
-   * ==== new tests not related to standard Feign begin here ====
-   */
-
-  @Test
-  public void testNonInterface() {
-    thrown.expect(IllegalArgumentException.class);
-    AsyncFeign.asyncBuilder().target(NonInterface.class, "http://localhost");
-  }
-
-  @Test
-  public void testNonCFReturnType() {
-    thrown.expect(IllegalArgumentException.class);
-    AsyncFeign.asyncBuilder().target(NonCFApi.class, "http://localhost");
-  }
-
-  @Test
-  public void testExtendedCFReturnType() {
-    thrown.expect(IllegalArgumentException.class);
-    AsyncFeign.asyncBuilder().target(ExtendedCFApi.class, "http://localhost");
-  }
-
-  @Test
-  public void testLowerWildReturnType() {
-    thrown.expect(IllegalArgumentException.class);
-    AsyncFeign.asyncBuilder().target(LowerWildApi.class, "http://localhost");
-  }
-
-  @Test
-  public void testUpperWildReturnType() {
-    thrown.expect(IllegalArgumentException.class);
-    AsyncFeign.asyncBuilder().target(UpperWildApi.class, "http://localhost");
-  }
-
-  @Test
-  public void testrWildReturnType() {
-    thrown.expect(IllegalArgumentException.class);
-    AsyncFeign.asyncBuilder().target(WildApi.class, "http://localhost");
-  }
-
-
-  static final class ExtendedCF<T> extends CompletableFuture<T> {
-
-  }
-
-  static abstract class NonInterface {
-    @RequestLine("GET /")
-    abstract CompletableFuture<Void> x();
-  }
-
-  static interface NonCFApi {
-    @RequestLine("GET /")
-    void x();
-  }
-
-  static interface ExtendedCFApi {
-    @RequestLine("GET /")
-    ExtendedCF<Void> x();
-  }
-
-  static interface LowerWildApi {
-    @RequestLine("GET /")
-    CompletableFuture<? extends Object> x();
-  }
-
-  static interface UpperWildApi {
-    @RequestLine("GET /")
-    CompletableFuture<? super Object> x();
-  }
-
-  static interface WildApi {
-    @RequestLine("GET /")
-    CompletableFuture<?> x();
-  }
-=======
+	@Rule
+	public final ExpectedException thrown = ExpectedException.none();
+	@Rule
+	public final MockWebServer server = new MockWebServer();
+
+	@Test
+	public void iterableQueryParams() throws Exception {
+		server.enqueue(new MockResponse().setBody("foo"));
+
+		TestInterfaceAsync api = new TestInterfaceAsyncBuilder().target("http://localhost:" + server.getPort());
+
+		api.queryParams("user", Arrays.asList("apple", "pear"));
+
+		assertThat(server.takeRequest()).hasPath("/?1=user&2=apple&2=pear");
+	}
+
+	@Test
+	public void postTemplateParamsResolve() throws Exception {
+		server.enqueue(new MockResponse().setBody("foo"));
+
+		TestInterfaceAsync api = new TestInterfaceAsyncBuilder().target("http://localhost:" + server.getPort());
+
+		api.login("netflix", "denominator", "password");
+
+		assertThat(server.takeRequest()).hasBody(
+				"{\"customer_name\": \"netflix\", \"user_name\": \"denominator\", \"password\": \"password\"}");
+	}
+
+	@Test
+	public void responseCoercesToStringBody() throws Throwable {
+		server.enqueue(new MockResponse().setBody("foo"));
+
+		TestInterfaceAsync api = new TestInterfaceAsyncBuilder().target("http://localhost:" + server.getPort());
+
+		Response response = unwrap(api.response());
+		assertTrue(response.body().isRepeatable());
+		assertEquals("foo", response.body().toString());
+	}
+
+	@Test
+	public void postFormParams() throws Exception {
+		server.enqueue(new MockResponse().setBody("foo"));
+
+		TestInterfaceAsync api = new TestInterfaceAsyncBuilder().target("http://localhost:" + server.getPort());
+
+		CompletableFuture<?> cf = api.form("netflix", "denominator", "password");
+
+		assertThat(server.takeRequest())
+				.hasBody("{\"customer_name\":\"netflix\",\"user_name\":\"denominator\",\"password\":\"password\"}");
+
+		checkCFCompletedSoon(cf);
+	}
+
+	@Test
+	public void postBodyParam() throws Exception {
+		server.enqueue(new MockResponse().setBody("foo"));
+
+		TestInterfaceAsync api = new TestInterfaceAsyncBuilder().target("http://localhost:" + server.getPort());
+
+		CompletableFuture<?> cf = api.body(Arrays.asList("netflix", "denominator", "password"));
+
+		assertThat(server.takeRequest()).hasHeaders(entry("Content-Length", Collections.singletonList("32")))
+				.hasBody("[netflix, denominator, password]");
+
+		checkCFCompletedSoon(cf);
+	}
+
+	/**
+	 * The type of a parameter value may not be the desired type to encode as.
+	 * Prefer the interface type.
+	 */
+	@Test
+	public void bodyTypeCorrespondsWithParameterType() throws Exception {
+		server.enqueue(new MockResponse().setBody("foo"));
+
+		final AtomicReference<Type> encodedType = new AtomicReference<Type>();
+		TestInterfaceAsync api = new TestInterfaceAsyncBuilder().encoder(new Encoder.Default() {
+			@Override
+			public void encode(Object object, Type bodyType, RequestTemplate template) {
+				encodedType.set(bodyType);
+			}
+		}).target("http://localhost:" + server.getPort());
+
+		CompletableFuture<?> cf = api.body(Arrays.asList("netflix", "denominator", "password"));
+
+		server.takeRequest();
+
+		assertThat(encodedType.get()).isEqualTo(new TypeToken<List<String>>() {
+		}.getType());
+
+		checkCFCompletedSoon(cf);
+	}
+
+	@Test
+	public void postGZIPEncodedBodyParam() throws Exception {
+		server.enqueue(new MockResponse().setBody("foo"));
+
+		TestInterfaceAsync api = new TestInterfaceAsyncBuilder().target("http://localhost:" + server.getPort());
+
+		CompletableFuture<?> cf = api.gzipBody(Arrays.asList("netflix", "denominator", "password"));
+
+		assertThat(server.takeRequest()).hasNoHeaderNamed("Content-Length")
+				.hasGzippedBody("[netflix, denominator, password]".getBytes(UTF_8));
+
+		checkCFCompletedSoon(cf);
+	}
+
+	@Test
+	public void postDeflateEncodedBodyParam() throws Exception {
+		server.enqueue(new MockResponse().setBody("foo"));
+
+		TestInterfaceAsync api = new TestInterfaceAsyncBuilder().target("http://localhost:" + server.getPort());
+
+		CompletableFuture<?> cf = api.deflateBody(Arrays.asList("netflix", "denominator", "password"));
+
+		assertThat(server.takeRequest()).hasNoHeaderNamed("Content-Length")
+				.hasDeflatedBody("[netflix, denominator, password]".getBytes(UTF_8));
+
+		checkCFCompletedSoon(cf);
+	}
+
+	@Test
+	public void singleInterceptor() throws Exception {
+		server.enqueue(new MockResponse().setBody("foo"));
+
+		TestInterfaceAsync api = new TestInterfaceAsyncBuilder().requestInterceptor(new ForwardedForInterceptor())
+				.target("http://localhost:" + server.getPort());
+
+		CompletableFuture<?> cf = api.post();
+
+		assertThat(server.takeRequest())
+				.hasHeaders(entry("X-Forwarded-For", Collections.singletonList("origin.host.com")));
+
+		checkCFCompletedSoon(cf);
+	}
+
+	@Test
+	public void multipleInterceptor() throws Exception {
+		server.enqueue(new MockResponse().setBody("foo"));
+
+		TestInterfaceAsync api = new TestInterfaceAsyncBuilder().requestInterceptor(new ForwardedForInterceptor())
+				.requestInterceptor(new UserAgentInterceptor()).target("http://localhost:" + server.getPort());
+
+		CompletableFuture<?> cf = api.post();
+
+		assertThat(server.takeRequest()).hasHeaders(
+				entry("X-Forwarded-For", Collections.singletonList("origin.host.com")),
+				entry("User-Agent", Collections.singletonList("Feign")));
+
+		checkCFCompletedSoon(cf);
+	}
+
+	@Test
+	public void customExpander() throws Exception {
+		server.enqueue(new MockResponse());
+
+		TestInterfaceAsync api = new TestInterfaceAsyncBuilder().target("http://localhost:" + server.getPort());
+
+		CompletableFuture<?> cf = api.expand(new Date(1234l));
+
+		assertThat(server.takeRequest()).hasPath("/?date=1234");
+
+		checkCFCompletedSoon(cf);
+	}
+
+	@Test
+	public void customExpanderListParam() throws Exception {
+		server.enqueue(new MockResponse());
+
+		TestInterfaceAsync api = new TestInterfaceAsyncBuilder().target("http://localhost:" + server.getPort());
+
+		CompletableFuture<?> cf = api.expandList(Arrays.asList(new Date(1234l), new Date(12345l)));
+
+		assertThat(server.takeRequest()).hasPath("/?date=1234&date=12345");
+
+		checkCFCompletedSoon(cf);
+	}
+
+	@Test
+	public void customExpanderNullParam() throws Exception {
+		server.enqueue(new MockResponse());
+
+		TestInterfaceAsync api = new TestInterfaceAsyncBuilder().target("http://localhost:" + server.getPort());
+
+		CompletableFuture<?> cf = api.expandList(Arrays.asList(new Date(1234l), null));
+
+		assertThat(server.takeRequest()).hasPath("/?date=1234");
+
+		checkCFCompletedSoon(cf);
+	}
+
+	@Test
+	public void headerMap() throws Exception {
+		server.enqueue(new MockResponse());
+
+		TestInterfaceAsync api = new TestInterfaceAsyncBuilder().target("http://localhost:" + server.getPort());
+
+		Map<String, Object> headerMap = new LinkedHashMap<String, Object>();
+		headerMap.put("Content-Type", "myContent");
+		headerMap.put("Custom-Header", "fooValue");
+		CompletableFuture<?> cf = api.headerMap(headerMap);
+
+		assertThat(server.takeRequest()).hasHeaders(entry("Content-Type", Arrays.asList("myContent")),
+				entry("Custom-Header", Arrays.asList("fooValue")));
+
+		checkCFCompletedSoon(cf);
+	}
+
+	@Test
+	public void headerMapWithHeaderAnnotations() throws Exception {
+		server.enqueue(new MockResponse());
+
+		TestInterfaceAsync api = new TestInterfaceAsyncBuilder().target("http://localhost:" + server.getPort());
+
+		Map<String, Object> headerMap = new LinkedHashMap<String, Object>();
+		headerMap.put("Custom-Header", "fooValue");
+		api.headerMapWithHeaderAnnotations(headerMap);
+
+		// header map should be additive for headers provided by annotations
+		assertThat(server.takeRequest()).hasHeaders(entry("Content-Encoding", Arrays.asList("deflate")),
+				entry("Custom-Header", Arrays.asList("fooValue")));
+
+		server.enqueue(new MockResponse());
+		headerMap.put("Content-Encoding", "overrideFromMap");
+
+		CompletableFuture<?> cf = api.headerMapWithHeaderAnnotations(headerMap);
+
+		/*
+		 * @HeaderMap map values no longer override @Header parameters. This caused
+		 * confusion as it is valid to have more than one value for a header.
+		 */
+		assertThat(server.takeRequest()).hasHeaders(
+				entry("Content-Encoding", Arrays.asList("deflate", "overrideFromMap")),
+				entry("Custom-Header", Arrays.asList("fooValue")));
+
+		checkCFCompletedSoon(cf);
+	}
+
+	@Test
+	public void queryMap() throws Exception {
+		server.enqueue(new MockResponse());
+
+		TestInterfaceAsync api = new TestInterfaceAsyncBuilder().target("http://localhost:" + server.getPort());
+
+		Map<String, Object> queryMap = new LinkedHashMap<String, Object>();
+		queryMap.put("name", "alice");
+		queryMap.put("fooKey", "fooValue");
+		CompletableFuture<?> cf = api.queryMap(queryMap);
+
+		assertThat(server.takeRequest()).hasPath("/?name=alice&fooKey=fooValue");
+
+		checkCFCompletedSoon(cf);
+	}
+
+	@Test
+	public void queryMapIterableValuesExpanded() throws Exception {
+		server.enqueue(new MockResponse());
+
+		TestInterfaceAsync api = new TestInterfaceAsyncBuilder().target("http://localhost:" + server.getPort());
+
+		Map<String, Object> queryMap = new LinkedHashMap<String, Object>();
+		queryMap.put("name", Arrays.asList("Alice", "Bob"));
+		queryMap.put("fooKey", "fooValue");
+		queryMap.put("emptyListKey", new ArrayList<String>());
+		queryMap.put("emptyStringKey", ""); // empty values are ignored.
+		CompletableFuture<?> cf = api.queryMap(queryMap);
+
+		assertThat(server.takeRequest()).hasPath("/?name=Alice&name=Bob&fooKey=fooValue&emptyStringKey");
+
+		checkCFCompletedSoon(cf);
+	}
+
+	@Test
+	public void queryMapWithQueryParams() throws Exception {
+		TestInterfaceAsync api = new TestInterfaceAsyncBuilder().target("http://localhost:" + server.getPort());
+
+		server.enqueue(new MockResponse());
+		Map<String, Object> queryMap = new LinkedHashMap<String, Object>();
+		queryMap.put("fooKey", "fooValue");
+		api.queryMapWithQueryParams("alice", queryMap);
+		// query map should be expanded after built-in parameters
+		assertThat(server.takeRequest()).hasPath("/?name=alice&fooKey=fooValue");
+
+		server.enqueue(new MockResponse());
+		queryMap = new LinkedHashMap<String, Object>();
+		queryMap.put("name", "bob");
+		api.queryMapWithQueryParams("alice", queryMap);
+		// queries are additive
+		assertThat(server.takeRequest()).hasPath("/?name=alice&name=bob");
+
+		server.enqueue(new MockResponse());
+		queryMap = new LinkedHashMap<String, Object>();
+		queryMap.put("name", null);
+		api.queryMapWithQueryParams("alice", queryMap);
+		// null value for a query map key removes query parameter
+		assertThat(server.takeRequest()).hasPath("/?name=alice");
+	}
+
+	@Test
+	public void queryMapValueStartingWithBrace() throws Exception {
+		TestInterfaceAsync api = new TestInterfaceAsyncBuilder().target("http://localhost:" + server.getPort());
+
+		server.enqueue(new MockResponse());
+		Map<String, Object> queryMap = new LinkedHashMap<String, Object>();
+		queryMap.put("name", "{alice");
+		api.queryMap(queryMap);
+		assertThat(server.takeRequest()).hasPath("/?name=%7Balice");
+
+		server.enqueue(new MockResponse());
+		queryMap = new LinkedHashMap<String, Object>();
+		queryMap.put("{name", "alice");
+		api.queryMap(queryMap);
+		assertThat(server.takeRequest()).hasPath("/?%7Bname=alice");
+
+		server.enqueue(new MockResponse());
+		queryMap = new LinkedHashMap<String, Object>();
+		queryMap.put("name", "%7Balice");
+		api.queryMapEncoded(queryMap);
+		assertThat(server.takeRequest()).hasPath("/?name=%7Balice");
+
+		server.enqueue(new MockResponse());
+		queryMap = new LinkedHashMap<String, Object>();
+		queryMap.put("%7Bname", "%7Balice");
+		api.queryMapEncoded(queryMap);
+		assertThat(server.takeRequest()).hasPath("/?%7Bname=%7Balice");
+	}
+
+	@Test
+	public void queryMapPojoWithFullParams() throws Exception {
+		TestInterfaceAsync api = new TestInterfaceAsyncBuilder().target("http://localhost:" + server.getPort());
+
+		CustomPojo customPojo = new CustomPojo("Name", 3);
+
+		server.enqueue(new MockResponse());
+		CompletableFuture<?> cf = api.queryMapPojo(customPojo);
+		assertThat(server.takeRequest()).hasQueryParams(Arrays.asList("name=Name", "number=3"));
+		checkCFCompletedSoon(cf);
+	}
+
+	@Test
+	public void queryMapPojoWithPartialParams() throws Exception {
+		TestInterfaceAsync api = new TestInterfaceAsyncBuilder().target("http://localhost:" + server.getPort());
+
+		CustomPojo customPojo = new CustomPojo("Name", null);
+
+		server.enqueue(new MockResponse());
+		CompletableFuture<?> cf = api.queryMapPojo(customPojo);
+		assertThat(server.takeRequest()).hasPath("/?name=Name");
+
+		checkCFCompletedSoon(cf);
+	}
+
+	@Test
+	public void queryMapPojoWithEmptyParams() throws Exception {
+		TestInterfaceAsync api = new TestInterfaceAsyncBuilder().target("http://localhost:" + server.getPort());
+
+		CustomPojo customPojo = new CustomPojo(null, null);
+
+		server.enqueue(new MockResponse());
+		api.queryMapPojo(customPojo);
+		assertThat(server.takeRequest()).hasPath("/");
+	}
+
+	@Test
+	public void configKeyFormatsAsExpected() throws Exception {
+		assertEquals("TestInterfaceAsync#post()",
+				Feign.configKey(TestInterfaceAsync.class, TestInterfaceAsync.class.getDeclaredMethod("post")));
+		assertEquals("TestInterfaceAsync#uriParam(String,URI,String)", Feign.configKey(TestInterfaceAsync.class,
+				TestInterfaceAsync.class.getDeclaredMethod("uriParam", String.class, URI.class, String.class)));
+	}
+
+	@Test
+	public void configKeyUsesChildType() throws Exception {
+		assertEquals("List#iterator()", Feign.configKey(List.class, Iterable.class.getDeclaredMethod("iterator")));
+	}
+
+	private <T> T unwrap(CompletableFuture<T> cf) throws Throwable {
+		try {
+			return cf.get(1, TimeUnit.SECONDS);
+		} catch (ExecutionException e) {
+			throw e.getCause();
+		}
+	}
+
+	@Test
+	public void canOverrideErrorDecoder() throws Throwable {
+		server.enqueue(new MockResponse().setResponseCode(400).setBody("foo"));
+		thrown.expect(IllegalArgumentException.class);
+		thrown.expectMessage("bad zone name");
+
+		TestInterfaceAsync api = new TestInterfaceAsyncBuilder().errorDecoder(new IllegalArgumentExceptionOn400())
+				.target("http://localhost:" + server.getPort());
+
+		unwrap(api.post());
+	}
+
+	@Test
+	public void overrideTypeSpecificDecoder() throws Throwable {
+		server.enqueue(new MockResponse().setBody("success!"));
+
+		TestInterfaceAsync api = new TestInterfaceAsyncBuilder().decoder(new Decoder() {
+			@Override
+			public Object decode(Response response, Type type) {
+				return "fail";
+			}
+		}).target("http://localhost:" + server.getPort());
+
+		assertEquals("fail", unwrap(api.post()));
+	}
+
+	@Test
+	public void doesntRetryAfterResponseIsSent() throws Throwable {
+		server.enqueue(new MockResponse().setBody("success!"));
+		thrown.expect(FeignException.class);
+		thrown.expectMessage("timeout reading POST http://");
+
+		TestInterfaceAsync api = new TestInterfaceAsyncBuilder().decoder(new Decoder() {
+			@Override
+			public Object decode(Response response, Type type) throws IOException {
+				throw new IOException("timeout");
+			}
+		}).target("http://localhost:" + server.getPort());
+
+		CompletableFuture<?> cf = api.post();
+		server.takeRequest();
+		unwrap(cf);
+	}
+
+	@Test
+	public void throwsFeignExceptionIncludingBody() throws Throwable {
+		server.enqueue(new MockResponse().setBody("success!"));
+
+		TestInterfaceAsync api = AsyncFeign.asyncBuilder().decoder((response, type) -> {
+			throw new IOException("timeout");
+		}).target(TestInterfaceAsync.class, "http://localhost:" + server.getPort());
+
+		CompletableFuture<?> cf = api.body("Request body");
+		server.takeRequest();
+		try {
+			unwrap(cf);
+		} catch (FeignException e) {
+			assertThat(e.getMessage()).isEqualTo("timeout reading POST http://localhost:" + server.getPort() + "/");
+			assertThat(e.contentUTF8()).isEqualTo("Request body");
+			return;
+		}
+		fail();
+	}
+
+	@Test
+	public void throwsFeignExceptionWithoutBody() {
+		server.enqueue(new MockResponse().setBody("success!"));
+
+		TestInterfaceAsync api = AsyncFeign.asyncBuilder().decoder((response, type) -> {
+			throw new IOException("timeout");
+		}).target(TestInterfaceAsync.class, "http://localhost:" + server.getPort());
+
+		try {
+			api.noContent();
+		} catch (FeignException e) {
+			assertThat(e.getMessage()).isEqualTo("timeout reading POST http://localhost:" + server.getPort() + "/");
+			assertThat(e.contentUTF8()).isEqualTo("");
+		}
+	}
+
+	@SuppressWarnings("deprecation")
+	@Test
+	public void whenReturnTypeIsResponseNoErrorHandling() throws Throwable {
+		Map<String, Collection<String>> headers = new LinkedHashMap<String, Collection<String>>();
+		headers.put("Location", Arrays.asList("http://bar.com"));
+		final Response response = Response.builder().status(302).reason("Found").headers(headers)
+				.request(Request.create(HttpMethod.GET, "/", Collections.emptyMap(), null, Util.UTF_8))
+				.body(new byte[0]).build();
+
+		ExecutorService execs = Executors.newSingleThreadExecutor();
+
+		// fake client as Client.Default follows redirects.
+		TestInterfaceAsync api = AsyncFeign.<Void>asyncBuilder()
+				.client(new AsyncClient.Default<>((request, options) -> response, execs))
+				.target(TestInterfaceAsync.class, "http://localhost:" + server.getPort());
+
+		assertEquals(Collections.singletonList("http://bar.com"), unwrap(api.response()).headers().get("Location"));
+
+		execs.shutdown();
+	}
+
+	@Test
+	public void okIfDecodeRootCauseHasNoMessage() throws Throwable {
+		server.enqueue(new MockResponse().setBody("success!"));
+		thrown.expect(DecodeException.class);
+
+		TestInterfaceAsync api = new TestInterfaceAsyncBuilder().decoder(new Decoder() {
+			@Override
+			public Object decode(Response response, Type type) throws IOException {
+				throw new RuntimeException();
+			}
+		}).target("http://localhost:" + server.getPort());
+
+		unwrap(api.post());
+	}
+
+	@Test
+	public void decodingExceptionGetWrappedInDecode404Mode() throws Throwable {
+		server.enqueue(new MockResponse().setResponseCode(404));
+		thrown.expect(DecodeException.class);
+		thrown.expectCause(isA(NoSuchElementException.class));
+		;
+
+		TestInterfaceAsync api = new TestInterfaceAsyncBuilder().decode404().decoder(new Decoder() {
+			@Override
+			public Object decode(Response response, Type type) throws IOException {
+				assertEquals(404, response.status());
+				throw new NoSuchElementException();
+			}
+		}).target("http://localhost:" + server.getPort());
+
+		unwrap(api.post());
+	}
+
+	@Test
+	public void decodingDoesNotSwallow404ErrorsInDecode404Mode() throws Throwable {
+		server.enqueue(new MockResponse().setResponseCode(404));
+		thrown.expect(IllegalArgumentException.class);
+
+		TestInterfaceAsync api = new TestInterfaceAsyncBuilder().decode404()
+				.errorDecoder(new IllegalArgumentExceptionOn404()).target("http://localhost:" + server.getPort());
+
+		CompletableFuture<Void> cf = api.queryMap(Collections.<String, Object>emptyMap());
+		server.takeRequest();
+		unwrap(cf);
+	}
+
+	@Test
+	public void okIfEncodeRootCauseHasNoMessage() throws Throwable {
+		server.enqueue(new MockResponse().setBody("success!"));
+		thrown.expect(EncodeException.class);
+
+		TestInterfaceAsync api = new TestInterfaceAsyncBuilder().encoder(new Encoder() {
+			@Override
+			public void encode(Object object, Type bodyType, RequestTemplate template) {
+				throw new RuntimeException();
+			}
+		}).target("http://localhost:" + server.getPort());
+
+		unwrap(api.body(Arrays.asList("foo")));
+	}
+
+	@Test
+	public void equalsHashCodeAndToStringWork() {
+		Target<TestInterfaceAsync> t1 = new HardCodedTarget<TestInterfaceAsync>(TestInterfaceAsync.class,
+				"http://localhost:8080");
+		Target<TestInterfaceAsync> t2 = new HardCodedTarget<TestInterfaceAsync>(TestInterfaceAsync.class,
+				"http://localhost:8888");
+		Target<OtherTestInterfaceAsync> t3 = new HardCodedTarget<OtherTestInterfaceAsync>(OtherTestInterfaceAsync.class,
+				"http://localhost:8080");
+		TestInterfaceAsync i1 = AsyncFeign.asyncBuilder().target(t1);
+		TestInterfaceAsync i2 = AsyncFeign.asyncBuilder().target(t1);
+		TestInterfaceAsync i3 = AsyncFeign.asyncBuilder().target(t2);
+		OtherTestInterfaceAsync i4 = AsyncFeign.asyncBuilder().target(t3);
+
+		assertThat(i1).isEqualTo(i2).isNotEqualTo(i3).isNotEqualTo(i4);
+
+		assertThat(i1.hashCode()).isEqualTo(i2.hashCode()).isNotEqualTo(i3.hashCode()).isNotEqualTo(i4.hashCode());
+
+		assertThat(i1.toString()).isEqualTo(i2.toString()).isNotEqualTo(i3.toString()).isNotEqualTo(i4.toString());
+
+		assertThat(t1).isNotEqualTo(i1);
+
+		assertThat(t1.hashCode()).isEqualTo(i1.hashCode());
+
+		assertThat(t1.toString()).isEqualTo(i1.toString());
+	}
+
+	@SuppressWarnings("resource")
+	@Test
+	public void decodeLogicSupportsByteArray() throws Throwable {
+		byte[] expectedResponse = { 12, 34, 56 };
+		server.enqueue(new MockResponse().setBody(new Buffer().write(expectedResponse)));
+
+		OtherTestInterfaceAsync api = AsyncFeign.asyncBuilder().target(OtherTestInterfaceAsync.class,
+				"http://localhost:" + server.getPort());
+
+		assertThat(unwrap(api.binaryResponseBody())).containsExactly(expectedResponse);
+	}
+
+	@Test
+	public void encodeLogicSupportsByteArray() throws Exception {
+		byte[] expectedRequest = { 12, 34, 56 };
+		server.enqueue(new MockResponse());
+
+		OtherTestInterfaceAsync api = AsyncFeign.asyncBuilder().target(OtherTestInterfaceAsync.class,
+				"http://localhost:" + server.getPort());
+
+		CompletableFuture<?> cf = api.binaryRequestBody(expectedRequest);
+
+		assertThat(server.takeRequest()).hasBody(expectedRequest);
+
+		checkCFCompletedSoon(cf);
+	}
+
+	@Test
+	public void encodedQueryParam() throws Exception {
+		server.enqueue(new MockResponse());
+
+		TestInterfaceAsync api = new TestInterfaceAsyncBuilder().target("http://localhost:" + server.getPort());
+
+		CompletableFuture<?> cf = api.encodedQueryParam("5.2FSi+");
+
+		assertThat(server.takeRequest()).hasPath("/?trim=5.2FSi%2B");
+
+		checkCFCompletedSoon(cf);
+	}
+
+	private void checkCFCompletedSoon(CompletableFuture<?> cf) {
+		try {
+			unwrap(cf);
+		}catch(RuntimeException e) {
+			throw e;
+		}catch(Throwable t) {
+			throw new RuntimeException(t);
+		}
+	}
+
+	@Test
+	public void responseMapperIsAppliedBeforeDelegate() throws IOException {
+		ResponseMappingDecoder decoder = new ResponseMappingDecoder(upperCaseResponseMapper(), new StringDecoder());
+		String output = (String) decoder.decode(responseWithText("response"), String.class);
+
+		assertThat(output).isEqualTo("RESPONSE");
+	}
+
+	private ResponseMapper upperCaseResponseMapper() {
+		return new ResponseMapper() {
+			@SuppressWarnings("deprecation")
+			@Override
+			public Response map(Response response, Type type) {
+				try {
+					return response.toBuilder().body(Util.toString(response.body().asReader()).toUpperCase().getBytes())
+							.build();
+				} catch (IOException e) {
+					throw new RuntimeException(e);
+				}
+			}
+		};
+	}
+
+	@SuppressWarnings("deprecation")
+	private Response responseWithText(String text) {
+		return Response.builder().body(text, Util.UTF_8).status(200)
+				.request(Request.create(HttpMethod.GET, "/api", Collections.emptyMap(), null, Util.UTF_8))
+				.headers(new HashMap<>()).build();
+	}
+
+	@Test
+	public void mapAndDecodeExecutesMapFunction() throws Throwable {
+		server.enqueue(new MockResponse().setBody("response!"));
+
+		TestInterfaceAsync api = AsyncFeign.asyncBuilder().mapAndDecode(upperCaseResponseMapper(), new StringDecoder())
+				.target(TestInterfaceAsync.class, "http://localhost:" + server.getPort());
+
+		assertEquals("RESPONSE!", unwrap(api.post()));
+	}
+
+	@Test
+	public void beanQueryMapEncoderWithPrivateGetterIgnored() throws Exception {
+		TestInterfaceAsync api = new TestInterfaceAsyncBuilder().queryMapEndcoder(new BeanQueryMapEncoder())
+				.target("http://localhost:" + server.getPort());
+
+		PropertyPojo.ChildPojoClass propertyPojo = new PropertyPojo.ChildPojoClass();
+		propertyPojo.setPrivateGetterProperty("privateGetterProperty");
+		propertyPojo.setName("Name");
+		propertyPojo.setNumber(1);
+
+		server.enqueue(new MockResponse());
+		CompletableFuture<?> cf = api.queryMapPropertyPojo(propertyPojo);
+		assertThat(server.takeRequest()).hasQueryParams(Arrays.asList("name=Name", "number=1"));
+		checkCFCompletedSoon(cf);
+	}
+
+	@Test
+	public void queryMap_with_child_pojo() throws Exception {
+		TestInterfaceAsync api = new TestInterfaceAsyncBuilder().queryMapEndcoder(new FieldQueryMapEncoder())
+				.target("http://localhost:" + server.getPort());
+
+		ChildPojo childPojo = new ChildPojo();
+		childPojo.setChildPrivateProperty("first");
+		childPojo.setParentProtectedProperty("second");
+		childPojo.setParentPublicProperty("third");
+
+		server.enqueue(new MockResponse());
+		CompletableFuture<?> cf = api.queryMapPropertyInheritence(childPojo);
+		assertThat(server.takeRequest()).hasQueryParams("parentPublicProperty=third", "parentProtectedProperty=second",
+				"childPrivateProperty=first");
+		checkCFCompletedSoon(cf);
+	}
+
+	@Test
+	public void beanQueryMapEncoderWithNullValueIgnored() throws Exception {
+		TestInterfaceAsync api = new TestInterfaceAsyncBuilder().queryMapEndcoder(new BeanQueryMapEncoder())
+				.target("http://localhost:" + server.getPort());
+
+		PropertyPojo.ChildPojoClass propertyPojo = new PropertyPojo.ChildPojoClass();
+		propertyPojo.setName(null);
+		propertyPojo.setNumber(1);
+
+		server.enqueue(new MockResponse());
+		CompletableFuture<?> cf = api.queryMapPropertyPojo(propertyPojo);
+
+		assertThat(server.takeRequest()).hasQueryParams("number=1");
+
+		checkCFCompletedSoon(cf);
+	}
+
+	@Test
+	public void beanQueryMapEncoderWithEmptyParams() throws Exception {
+		TestInterfaceAsync api = new TestInterfaceAsyncBuilder().queryMapEndcoder(new BeanQueryMapEncoder())
+				.target("http://localhost:" + server.getPort());
+
+		PropertyPojo.ChildPojoClass propertyPojo = new PropertyPojo.ChildPojoClass();
+
+		server.enqueue(new MockResponse());
+		CompletableFuture<?> cf = api.queryMapPropertyPojo(propertyPojo);
+		assertThat(server.takeRequest()).hasQueryParams("/");
+
+		checkCFCompletedSoon(cf);
+	}
+
+	interface TestInterfaceAsync {
+
+		@RequestLine("POST /")
+		CompletableFuture<Response> response();
+
+		@RequestLine("POST /")
+		CompletableFuture<String> post() throws TestInterfaceException;
+
+		@RequestLine("POST /")
+		@Body("%7B\"customer_name\": \"{customer_name}\", \"user_name\": \"{user_name}\", \"password\": \"{password}\"%7D")
+		CompletableFuture<Void> login(@Param("customer_name") String customer, @Param("user_name") String user,
+                                      @Param("password") String password);
+
+		@RequestLine("POST /")
+		CompletableFuture<Void> body(List<String> contents);
+
+		@RequestLine("POST /")
+		CompletableFuture<String> body(String content);
+
+		@RequestLine("POST /")
+		CompletableFuture<String> noContent();
+
+		@RequestLine("POST /")
+		@Headers("Content-Encoding: gzip")
+		CompletableFuture<Void> gzipBody(List<String> contents);
+
+		@RequestLine("POST /")
+		@Headers("Content-Encoding: deflate")
+		CompletableFuture<Void> deflateBody(List<String> contents);
+
+		@RequestLine("POST /")
+		CompletableFuture<Void> form(@Param("customer_name") String customer, @Param("user_name") String user,
+                                     @Param("password") String password);
+
+		@RequestLine("GET /{1}/{2}")
+		CompletableFuture<Response> uriParam(@Param("1") String one, URI endpoint, @Param("2") String two);
+
+		@RequestLine("GET /?1={1}&2={2}")
+		CompletableFuture<Response> queryParams(@Param("1") String one, @Param("2") Iterable<String> twos);
+
+		@RequestLine("POST /?date={date}")
+		CompletableFuture<Void> expand(@Param(value = "date", expander = DateToMillis.class) Date date);
+
+		@RequestLine("GET /?date={date}")
+		CompletableFuture<Void> expandList(@Param(value = "date", expander = DateToMillis.class) List<Date> dates);
+
+		@RequestLine("GET /?date={date}")
+		CompletableFuture<Void> expandArray(@Param(value = "date", expander = DateToMillis.class) Date[] dates);
+
+		@RequestLine("GET /")
+		CompletableFuture<Void> headerMap(@HeaderMap Map<String, Object> headerMap);
+
+		@RequestLine("GET /")
+		@Headers("Content-Encoding: deflate")
+		CompletableFuture<Void> headerMapWithHeaderAnnotations(@HeaderMap Map<String, Object> headerMap);
+
+		@RequestLine("GET /")
+		CompletableFuture<Void> queryMap(@QueryMap Map<String, Object> queryMap);
+
+		@RequestLine("GET /")
+		CompletableFuture<Void> queryMapEncoded(@QueryMap(encoded = true) Map<String, Object> queryMap);
+
+		@RequestLine("GET /?name={name}")
+		CompletableFuture<Void> queryMapWithQueryParams(@Param("name") String name,
+                                                        @QueryMap Map<String, Object> queryMap);
+
+		@RequestLine("GET /?trim={trim}")
+		CompletableFuture<Void> encodedQueryParam(@Param(value = "trim", encoded = true) String trim);
+
+		@RequestLine("GET /")
+		CompletableFuture<Void> queryMapPojo(@QueryMap CustomPojo object);
+
+		@RequestLine("GET /")
+		CompletableFuture<Void> queryMapPropertyPojo(@QueryMap PropertyPojo object);
+
+		@RequestLine("GET /")
+		CompletableFuture<Void> queryMapPropertyInheritence(@QueryMap ChildPojo object);
+
+		class DateToMillis implements Param.Expander {
+
+			@Override
+			public String expand(Object value) {
+				return String.valueOf(((Date) value).getTime());
+			}
+		}
+	}
+
+	class TestInterfaceException extends Exception {
+		private static final long serialVersionUID = 1L;
+
+		TestInterfaceException(String message) {
+			super(message);
+		}
+	}
+
+	interface OtherTestInterfaceAsync {
+
+		@RequestLine("POST /")
+		CompletableFuture<String> post();
+
 		@RequestLine("POST /")
 		CompletableFuture<byte[]> binaryResponseBody();
 
@@ -1283,7 +1062,6 @@
 		@RequestLine("GET /")
 		CompletableFuture<?> x();
 	}
->>>>>>> d94e9281
 
 
 }