/**
 * Copyright 2012-2019 The Feign Authors
 *
 * Licensed under the Apache License, Version 2.0 (the "License"); you may not use this file except
 * in compliance with the License. You may obtain a copy of the License at
 *
 * http://www.apache.org/licenses/LICENSE-2.0
 *
 * Unless required by applicable law or agreed to in writing, software distributed under the License
 * is distributed on an "AS IS" BASIS, WITHOUT WARRANTIES OR CONDITIONS OF ANY KIND, either express
 * or implied. See the License for the specific language governing permissions and limitations under
 * the License.
 */
package feign;

import java.io.ByteArrayInputStream;
import java.io.Closeable;
import java.io.IOException;
import java.io.InputStream;
import java.io.InputStreamReader;
import java.io.Reader;
import java.nio.charset.Charset;
import java.util.Collection;
import java.util.Collections;
import java.util.LinkedHashMap;
import java.util.LinkedList;
import java.util.Locale;
import java.util.Map;
import java.util.TreeMap;
import static feign.Util.UTF_8;
import static feign.Util.checkNotNull;
import static feign.Util.checkState;
import static feign.Util.decodeOrDefault;
import static feign.Util.valuesOrEmpty;
import static feign.Util.toByteArray;

/**
 * An immutable response to an http invocation which only returns string content.
 */
public final class Response implements Closeable {

  private final int status;
  private final String reason;
  private final Map<String, Collection<String>> headers;
  private final Body body;
  private final Request request;
  private final RequestTemplate requestTemplate;

  private Response(Builder builder) {
    checkState(builder.request != null, "original request is required");
    this.status = builder.status;
<<<<<<< HEAD
    this.reason = builder.reason; //nullable
    this.headers = Collections.unmodifiableMap(caseInsensitiveCopyOf(builder.headers));
    this.body = builder.body; //nullable
    this.request = builder.request; //nullable
    this.requestTemplate = builder.requestTemplate; // nullable
  }

  /**
   * @deprecated  To be removed in Feign 10
   */
  @Deprecated
  public static Response create(int status, String reason, Map<String, Collection<String>> headers,
                                InputStream inputStream, Integer length) {
    return Response.builder()
            .status(status)
            .reason(reason)
            .headers(headers)
            .body(InputStreamBody.orNull(inputStream, length))
            .build();
  }

  /**
   * @deprecated  To be removed in Feign 10
   */
  @Deprecated
  public static Response create(int status, String reason, Map<String, Collection<String>> headers,
                                byte[] data) {
    return Response.builder()
            .status(status)
            .reason(reason)
            .headers(headers)
            .body(ByteArrayBody.orNull(data))
            .build();
=======
    this.request = builder.request;
    this.reason = builder.reason; // nullable
    this.headers = (builder.headers != null)
        ? Collections.unmodifiableMap(caseInsensitiveCopyOf(builder.headers))
        : new LinkedHashMap<>();
    this.body = builder.body; // nullable
>>>>>>> 2dbe24a4
  }

  public Builder toBuilder() {
    return new Builder(this);
  }

  public static Builder builder() {
    return new Builder();
  }

  public static final class Builder {
    int status;
    String reason;
    Map<String, Collection<String>> headers;
    Body body;
    Request request;
    private RequestTemplate requestTemplate;

    Builder() {}

    Builder(Response source) {
      this.status = source.status;
      this.reason = source.reason;
      this.headers = source.headers;
      this.body = source.body;
      this.request = source.request;
      this.requestTemplate = source.requestTemplate;
    }

    /** @see Response#status */
    public Builder status(int status) {
      this.status = status;
      return this;
    }

    /** @see Response#reason */
    public Builder reason(String reason) {
      this.reason = reason;
      return this;
    }

    /** @see Response#headers */
    public Builder headers(Map<String, Collection<String>> headers) {
      this.headers = headers;
      return this;
    }

    /** @see Response#body */
    public Builder body(Body body) {
      this.body = body;
      return this;
    }

    /** @see Response#body */
    public Builder body(InputStream inputStream, Integer length) {
      this.body = InputStreamBody.orNull(inputStream, length);
      return this;
    }

    /** @see Response#body */
    public Builder body(byte[] data) {
      this.body = ByteArrayBody.orNull(data);
      return this;
    }

    /** @see Response#body */
    public Builder body(String text, Charset charset) {
      this.body = ByteArrayBody.orNull(text, charset);
      return this;
    }

    /**
     * @see Response#request
     */
    public Builder request(Request request) {
      checkNotNull(request, "request is required");
      this.request = request;
      return this;
    }

    /**
     * @see Response#requestTemplate
     *
     *      NOTE: will add null check in version 12 which may require changes to custom feign.Client
     *      or loggers
     */
    public Builder requestTemplate(RequestTemplate requestTemplate) {
      this.requestTemplate = requestTemplate;
      return this;
    }

    public Response build() {
      return new Response(this);
    }
  }

  /**
   * status code. ex {@code 200}
   *
   * See <a href="http://www.w3.org/Protocols/rfc2616/rfc2616-sec10.html" >rfc2616</a>
   */
  public int status() {
    return status;
  }

  /**
   * Nullable and not set when using http/2
   *
   * See https://github.com/http2/http2-spec/issues/202
   */
  public String reason() {
    return reason;
  }

  /**
   * Returns a case-insensitive mapping of header names to their values.
   */
  public Map<String, Collection<String>> headers() {
    return headers;
  }

  /**
   * if present, the response had a body
   */
  public Body body() {
    return body;
  }

  /**
   * the request that generated this response
   */
  public Request request() {
    return request;
  }

  /**
   * if present, the request template that generated this response
   */
  public RequestTemplate requestTemplate() {
    return requestTemplate;
  }

  @Override
  public String toString() {
    StringBuilder builder = new StringBuilder("HTTP/1.1 ").append(status);
    if (reason != null)
      builder.append(' ').append(reason);
    builder.append('\n');
    for (String field : headers.keySet()) {
      for (String value : valuesOrEmpty(headers, field)) {
        builder.append(field).append(": ").append(value).append('\n');
      }
    }
    if (body != null)
      builder.append('\n').append(body);
    return builder.toString();
  }

  @Override
  public void close() {
    Util.ensureClosed(body);
  }

  public interface Body extends Closeable {

    /**
     * length in bytes, if known. Null if unknown or greater than {@link Integer#MAX_VALUE}.
     *
     * <br>
     * <br>
     * <br>
     * <b>Note</b><br>
     * This is an integer as most implementations cannot do bodies greater than 2GB.
     */
    Integer length();

    /**
     * True if {@link #asInputStream()} and {@link #asReader()} can be called more than once.
     */
    boolean isRepeatable();

    /**
     * It is the responsibility of the caller to close the stream.
     */
    InputStream asInputStream() throws IOException;

    /**
     * It is the responsibility of the caller to close the stream.
     */
    Reader asReader() throws IOException;

    /**
     *
     */
    Reader asReader(Charset charset) throws IOException;
  }

  private static final class InputStreamBody implements Response.Body {

    private final InputStream inputStream;
    private final Integer length;

    private InputStreamBody(InputStream inputStream, Integer length) {
      this.inputStream = inputStream;
      this.length = length;
    }

    private static Body orNull(InputStream inputStream, Integer length) {
      if (inputStream == null) {
        return null;
      }
      return new InputStreamBody(inputStream, length);
    }

    @Override
    public Integer length() {
      return length;
    }

    @Override
    public boolean isRepeatable() {
      return false;
    }

    @Override
    public InputStream asInputStream() throws IOException {
      return inputStream;
    }

    @Override
    public Reader asReader() throws IOException {
      return new InputStreamReader(inputStream, UTF_8);
    }

    @Override
    public Reader asReader(Charset charset) throws IOException {
      checkNotNull(charset, "charset should not be null");
      return new InputStreamReader(inputStream, charset);
    }

    @Override
    public void close() throws IOException {
      inputStream.close();
    }

    @Override
    public String toString() {
      try {
        return new String(toByteArray(inputStream), UTF_8);
      } catch (Exception e) {
        return super.toString();
      }
    }
  }

  private static final class ByteArrayBody implements Response.Body {

    private final byte[] data;

    public ByteArrayBody(byte[] data) {
      this.data = data;
    }

    private static Body orNull(byte[] data) {
      if (data == null) {
        return null;
      }
      return new ByteArrayBody(data);
    }

    private static Body orNull(String text, Charset charset) {
      if (text == null) {
        return null;
      }
      checkNotNull(charset, "charset");
      return new ByteArrayBody(text.getBytes(charset));
    }

    @Override
    public Integer length() {
      return data.length;
    }

    @Override
    public boolean isRepeatable() {
      return true;
    }

    @Override
    public InputStream asInputStream() throws IOException {
      return new ByteArrayInputStream(data);
    }

    @Override
    public Reader asReader() throws IOException {
      return new InputStreamReader(asInputStream(), UTF_8);
    }

    @Override
    public Reader asReader(Charset charset) throws IOException {
      checkNotNull(charset, "charset should not be null");
      return new InputStreamReader(asInputStream(), charset);
    }

    @Override
    public void close() throws IOException {}

    @Override
    public String toString() {
      return decodeOrDefault(data, UTF_8, "Binary data");
    }
  }

  private static Map<String, Collection<String>> caseInsensitiveCopyOf(Map<String, Collection<String>> headers) {
    Map<String, Collection<String>> result =
        new TreeMap<String, Collection<String>>(String.CASE_INSENSITIVE_ORDER);

    for (Map.Entry<String, Collection<String>> entry : headers.entrySet()) {
      String headerName = entry.getKey();
      if (!result.containsKey(headerName)) {
        result.put(headerName.toLowerCase(Locale.ROOT), new LinkedList<String>());
      }
      result.get(headerName).addAll(entry.getValue());
    }
    return result;
  }
}<|MERGE_RESOLUTION|>--- conflicted
+++ resolved
@@ -13,26 +13,11 @@
  */
 package feign;
 
-import java.io.ByteArrayInputStream;
-import java.io.Closeable;
-import java.io.IOException;
-import java.io.InputStream;
-import java.io.InputStreamReader;
-import java.io.Reader;
+import static feign.Util.*;
+import java.io.*;
 import java.nio.charset.Charset;
-import java.util.Collection;
-import java.util.Collections;
-import java.util.LinkedHashMap;
-import java.util.LinkedList;
-import java.util.Locale;
-import java.util.Map;
-import java.util.TreeMap;
-import static feign.Util.UTF_8;
-import static feign.Util.checkNotNull;
-import static feign.Util.checkState;
-import static feign.Util.decodeOrDefault;
-import static feign.Util.valuesOrEmpty;
-import static feign.Util.toByteArray;
+import java.nio.charset.StandardCharsets;
+import java.util.*;
 
 /**
  * An immutable response to an http invocation which only returns string content.
@@ -44,53 +29,17 @@
   private final Map<String, Collection<String>> headers;
   private final Body body;
   private final Request request;
-  private final RequestTemplate requestTemplate;
 
   private Response(Builder builder) {
     checkState(builder.request != null, "original request is required");
     this.status = builder.status;
-<<<<<<< HEAD
-    this.reason = builder.reason; //nullable
-    this.headers = Collections.unmodifiableMap(caseInsensitiveCopyOf(builder.headers));
-    this.body = builder.body; //nullable
-    this.request = builder.request; //nullable
-    this.requestTemplate = builder.requestTemplate; // nullable
-  }
-
-  /**
-   * @deprecated  To be removed in Feign 10
-   */
-  @Deprecated
-  public static Response create(int status, String reason, Map<String, Collection<String>> headers,
-                                InputStream inputStream, Integer length) {
-    return Response.builder()
-            .status(status)
-            .reason(reason)
-            .headers(headers)
-            .body(InputStreamBody.orNull(inputStream, length))
-            .build();
-  }
-
-  /**
-   * @deprecated  To be removed in Feign 10
-   */
-  @Deprecated
-  public static Response create(int status, String reason, Map<String, Collection<String>> headers,
-                                byte[] data) {
-    return Response.builder()
-            .status(status)
-            .reason(reason)
-            .headers(headers)
-            .body(ByteArrayBody.orNull(data))
-            .build();
-=======
     this.request = builder.request;
     this.reason = builder.reason; // nullable
     this.headers = (builder.headers != null)
         ? Collections.unmodifiableMap(caseInsensitiveCopyOf(builder.headers))
         : new LinkedHashMap<>();
     this.body = builder.body; // nullable
->>>>>>> 2dbe24a4
+
   }
 
   public Builder toBuilder() {
@@ -117,7 +66,6 @@
       this.headers = source.headers;
       this.body = source.body;
       this.request = source.request;
-      this.requestTemplate = source.requestTemplate;
     }
 
     /** @see Response#status */
@@ -226,26 +174,21 @@
     return request;
   }
 
-  /**
-   * if present, the request template that generated this response
-   */
-  public RequestTemplate requestTemplate() {
-    return requestTemplate;
-  }
-
   @Override
   public String toString() {
-    StringBuilder builder = new StringBuilder("HTTP/1.1 ").append(status);
-    if (reason != null)
+    final StringBuilder builder = new StringBuilder("HTTP/1.1 ").append(status);
+    if (reason != null) {
       builder.append(' ').append(reason);
+    }
     builder.append('\n');
-    for (String field : headers.keySet()) {
-      for (String value : valuesOrEmpty(headers, field)) {
+    for (final String field : headers.keySet()) {
+      for (final String value : valuesOrEmpty(headers, field)) {
         builder.append(field).append(": ").append(value).append('\n');
       }
     }
-    if (body != null)
+    if (body != null) {
       builder.append('\n').append(body);
+    }
     return builder.toString();
   }
 
@@ -279,11 +222,16 @@
 
     /**
      * It is the responsibility of the caller to close the stream.
-     */
-    Reader asReader() throws IOException;
-
-    /**
      *
+     * @deprecated favor {@link Body#asReader(Charset)}
+     */
+    @Deprecated
+    default Reader asReader() throws IOException {
+      return asReader(StandardCharsets.UTF_8);
+    }
+
+    /**
+     * It is the responsibility of the caller to close the stream.
      */
     Reader asReader(Charset charset) throws IOException;
   }
@@ -340,7 +288,7 @@
     public String toString() {
       try {
         return new String(toByteArray(inputStream), UTF_8);
-      } catch (Exception e) {
+      } catch (final Exception e) {
         return super.toString();
       }
     }
@@ -405,11 +353,11 @@
   }
 
   private static Map<String, Collection<String>> caseInsensitiveCopyOf(Map<String, Collection<String>> headers) {
-    Map<String, Collection<String>> result =
+    final Map<String, Collection<String>> result =
         new TreeMap<String, Collection<String>>(String.CASE_INSENSITIVE_ORDER);
 
-    for (Map.Entry<String, Collection<String>> entry : headers.entrySet()) {
-      String headerName = entry.getKey();
+    for (final Map.Entry<String, Collection<String>> entry : headers.entrySet()) {
+      final String headerName = entry.getKey();
       if (!result.containsKey(headerName)) {
         result.put(headerName.toLowerCase(Locale.ROOT), new LinkedList<String>());
       }
