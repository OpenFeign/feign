/**
 * Copyright 2012-2019 The Feign Authors
 *
 * Licensed under the Apache License, Version 2.0 (the "License"); you may not use this file except
 * in compliance with the License. You may obtain a copy of the License at
 *
 * http://www.apache.org/licenses/LICENSE-2.0
 *
 * Unless required by applicable law or agreed to in writing, software distributed under the License
 * is distributed on an "AS IS" BASIS, WITHOUT WARRANTIES OR CONDITIONS OF ANY KIND, either express
 * or implied. See the License for the specific language governing permissions and limitations under
 * the License.
 */
package feign;

import feign.Request.HttpMethod;
import feign.template.HeaderTemplate;
import feign.template.QueryTemplate;
import feign.template.UriTemplate;
import feign.template.UriUtils;
import java.io.Serializable;
import java.net.URI;
import java.nio.charset.Charset;
import java.util.AbstractMap.SimpleImmutableEntry;
import java.util.*;
import java.util.Map.Entry;
import java.util.regex.Matcher;
import java.util.regex.Pattern;
import java.util.stream.Collectors;
import static feign.Util.*;

/**
 * Request Builder for an HTTP Target.
 * <p>
 * This class is a variation on a UriTemplate, where, in addition to the uri, Headers and Query
 * information also support template expressions.
 * </p>
 */
@SuppressWarnings({"WeakerAccess", "UnusedReturnValue"})
public final class RequestTemplate implements Serializable {

  private static final Pattern QUERY_STRING_PATTERN = Pattern.compile("(?<!\\{)\\?");
  private final Map<String, QueryTemplate> queries = new LinkedHashMap<>();
  private final Map<String, HeaderTemplate> headers = new TreeMap<>(String.CASE_INSENSITIVE_ORDER);
  private String target;
  private String fragment;
  private boolean resolved = false;
  private UriTemplate uriTemplate;
  private HttpMethod method;
  private transient Charset charset = Util.UTF_8;
  private Request.Body body = Request.Body.empty();
  private boolean decodeSlash = true;
<<<<<<< HEAD
  private MethodMetadata methodMetadata;
  private Target<?> target;
=======
  private CollectionFormat collectionFormat = CollectionFormat.EXPLODED;
>>>>>>> 2dbe24a4

  /**
   * Create a new Request Template.
   */
  public RequestTemplate() {
    super();
  }

  /**
   * Create a new Request Template.
   *
   * @param target for the template.
   * @param uriTemplate for the template.
   * @param method of the request.
   * @param charset for the request.
   * @param body of the request, may be null
   * @param decodeSlash if the request uri should encode slash characters.
   * @param collectionFormat when expanding collection based variables.
   */
  private RequestTemplate(String target,
      String fragment,
      UriTemplate uriTemplate,
      HttpMethod method,
      Charset charset,
      Request.Body body,
      boolean decodeSlash,
      CollectionFormat collectionFormat) {
    this.target = target;
    this.fragment = fragment;
    this.uriTemplate = uriTemplate;
    this.method = method;
    this.charset = charset;
    this.body = body;
    this.decodeSlash = decodeSlash;
    this.collectionFormat =
        (collectionFormat != null) ? collectionFormat : CollectionFormat.EXPLODED;
  }

  /**
   * Create a Request Template from an existing Request Template.
   *
   * @param requestTemplate to copy from.
   * @return a new Request Template.
   */
  public static RequestTemplate from(RequestTemplate requestTemplate) {
    RequestTemplate template =
        new RequestTemplate(requestTemplate.target, requestTemplate.fragment,
            requestTemplate.uriTemplate,
            requestTemplate.method, requestTemplate.charset,
            requestTemplate.body, requestTemplate.decodeSlash, requestTemplate.collectionFormat);

    if (!requestTemplate.queries().isEmpty()) {
      template.queries.putAll(requestTemplate.queries);
    }

    if (!requestTemplate.headers().isEmpty()) {
      template.headers.putAll(requestTemplate.headers);
    }
    return template;
  }

  /**
   * Create a Request Template from an existing Request Template.
   *
   * @param toCopy template.
   * @deprecated replaced by {@link RequestTemplate#from(RequestTemplate)}
   */
  @Deprecated
  public RequestTemplate(RequestTemplate toCopy) {
    checkNotNull(toCopy, "toCopy");
    this.target = toCopy.target;
    this.fragment = toCopy.fragment;
    this.method = toCopy.method;
    this.queries.putAll(toCopy.queries);
    this.headers.putAll(toCopy.headers);
    this.charset = toCopy.charset;
    this.body = toCopy.body;
    this.decodeSlash = toCopy.decodeSlash;
<<<<<<< HEAD
    this.methodMetadata = toCopy.methodMetadata;
    this.target = toCopy.target;
=======
    this.collectionFormat =
        (toCopy.collectionFormat != null) ? toCopy.collectionFormat : CollectionFormat.EXPLODED;
    this.uriTemplate = toCopy.uriTemplate;
    this.resolved = false;
>>>>>>> 2dbe24a4
  }

  /**
   * Resolve all expressions using the variable value substitutions provided. Variable values will
   * be pct-encoded, if they are not already.
   *
   * @param variables containing the variable values to use when resolving expressions.
   * @return a new Request Template with all of the variables resolved.
   */
  public RequestTemplate resolve(Map<String, ?> variables) {

    StringBuilder uri = new StringBuilder();

    /* create a new template form this one, but explicitly */
    RequestTemplate resolved = RequestTemplate.from(this);

    if (this.uriTemplate == null) {
      /* create a new uri template using the default root */
      this.uriTemplate = UriTemplate.create("", !this.decodeSlash, this.charset);
    }

    uri.append(this.uriTemplate.expand(variables));

    /*
     * for simplicity, combine the queries into the uri and use the resulting uri to seed the
     * resolved template.
     */
    if (!this.queries.isEmpty()) {
      /*
       * since we only want to keep resolved query values, reset any queries on the resolved copy
       */
      resolved.queries(Collections.emptyMap());
      StringBuilder query = new StringBuilder();
      Iterator<QueryTemplate> queryTemplates = this.queries.values().iterator();

      while (queryTemplates.hasNext()) {
        QueryTemplate queryTemplate = queryTemplates.next();
        String queryExpanded = queryTemplate.expand(variables);
        if (Util.isNotBlank(queryExpanded)) {
          query.append(queryExpanded);
          if (queryTemplates.hasNext()) {
            query.append("&");
          }
        }
      }

      String queryString = query.toString();
      if (!queryString.isEmpty()) {
        Matcher queryMatcher = QUERY_STRING_PATTERN.matcher(uri);
        if (queryMatcher.find()) {
          /* the uri already has a query, so any additional queries should be appended */
          uri.append("&");
        } else {
          uri.append("?");
        }
        uri.append(queryString);
      }
    }

    /* add the uri to result */
    resolved.uri(uri.toString());

    /* headers */
    if (!this.headers.isEmpty()) {
      /*
       * same as the query string, we only want to keep resolved values, so clear the header map on
       * the resolved instance
       */
      resolved.headers(Collections.emptyMap());
      for (HeaderTemplate headerTemplate : this.headers.values()) {
        /* resolve the header */
        String header = headerTemplate.expand(variables);
        if (!header.isEmpty()) {
          /* split off the header values and add it to the resolved template */
          String headerValues = header.substring(header.indexOf(" ") + 1);
          if (!headerValues.isEmpty()) {
            resolved.header(headerTemplate.getName(), headerValues);
          }
        }
      }
    }

    resolved.body(this.body.expand(variables));

    /* mark the new template resolved */
    resolved.resolved = true;
    return resolved;
  }

  /**
   * Resolves all expressions, using the variables provided. Values not present in the {@code
   * alreadyEncoded} map are pct-encoded.
   *
   * @param unencoded variable values to substitute.
   * @param alreadyEncoded variable names.
   * @return a resolved Request Template
   * @deprecated use {@link RequestTemplate#resolve(Map)}. Values already encoded are recognized as
   *             such and skipped.
   */
  @SuppressWarnings("unused")
  @Deprecated
  RequestTemplate resolve(Map<String, ?> unencoded, Map<String, Boolean> alreadyEncoded) {
    return this.resolve(unencoded);
  }

  /**
   * Creates a {@link Request} from this template. The template must be resolved before calling this
   * method, or an {@link IllegalStateException} will be thrown.
   *
   * @return a new Request instance.
   * @throws IllegalStateException if this template has not been resolved.
   */
  public Request request() {
    if (!this.resolved) {
      throw new IllegalStateException("template has not been resolved.");
    }
    return Request.create(this.method, this.url(), this.headers(), this.requestBody());
  }

<<<<<<< HEAD
  /* roughly analogous to {@code javax.ws.rs.client.Target.request()}. */
  public Request request() {
    Map<String, Collection<String>> safeCopy = new LinkedHashMap<String, Collection<String>>();
    safeCopy.putAll(headers);
    return new Request(
        method, url + queryLine(),
        Collections.unmodifiableMap(safeCopy),
        body, charset, this
    );
=======
  /**
   * Set the Http Method.
   *
   * @param method to use.
   * @return a RequestTemplate for chaining.
   * @deprecated see {@link RequestTemplate#method(HttpMethod)}
   */
  @Deprecated
  public RequestTemplate method(String method) {
    checkNotNull(method, "method");
    try {
      this.method = HttpMethod.valueOf(method);
    } catch (IllegalArgumentException iae) {
      throw new IllegalArgumentException("Invalid HTTP Method: " + method);
    }
    return this;
>>>>>>> 2dbe24a4
  }

  /**
   * Set the Http Method.
   *
   * @param method to use.
   * @return a RequestTemplate for chaining.
   */
  public RequestTemplate method(HttpMethod method) {
    checkNotNull(method, "method");
    this.method = method;
    return this;
  }

<<<<<<< HEAD
  /* @see Request#method() */
=======
  /**
   * The Request Http Method.
   *
   * @return Http Method.
   */
>>>>>>> 2dbe24a4
  public String method() {
    return (method != null) ? method.name() : null;
  }

  /**
   * Set whether do encode slash {@literal /} characters when resolving this template.
   *
   * @param decodeSlash if slash literals should not be encoded.
   * @return a RequestTemplate for chaining.
   */
  public RequestTemplate decodeSlash(boolean decodeSlash) {
    this.decodeSlash = decodeSlash;
    this.uriTemplate =
        UriTemplate.create(this.uriTemplate.toString(), !this.decodeSlash, this.charset);
    return this;
  }

<<<<<<< HEAD
=======
  /**
   * If slash {@literal /} characters are not encoded when resolving.
   *
   * @return true if slash literals are not encoded, false otherwise.
   */
>>>>>>> 2dbe24a4
  public boolean decodeSlash() {
    return decodeSlash;
  }

  /**
   * The Collection Format to use when resolving variables that represent {@link Iterable}s or
   * {@link Collection}s
   *
   * @param collectionFormat to use.
   * @return a RequestTemplate for chaining.
   */
  public RequestTemplate collectionFormat(CollectionFormat collectionFormat) {
    this.collectionFormat = collectionFormat;
    return this;
  }

  /**
   * The Collection Format that will be used when resolving {@link Iterable} and {@link Collection}
   * variables.
   *
   * @return the collection format set
   */
  @SuppressWarnings("unused")
  public CollectionFormat collectionFormat() {
    return collectionFormat;
  }

  /**
   * Append the value to the template.
   * <p>
   * This method is poorly named and is used primarily to store the relative uri for the request. It
   * has been replaced by {@link RequestTemplate#uri(String)} and will be removed in a future
   * release.
   * </p>
   *
   * @param value to append.
   * @return a RequestTemplate for chaining.
   * @deprecated see {@link RequestTemplate#uri(String, boolean)}
   */
  @Deprecated
  public RequestTemplate append(CharSequence value) {
    /* proxy to url */
    if (this.uriTemplate != null) {
      return this.uri(value.toString(), true);
    }
    return this.uri(value.toString());
  }

  /**
   * Insert the value at the specified point in the template uri.
   * <p>
   * This method is poorly named has undocumented behavior. When the value contains a fully
   * qualified http request url, the value is always inserted at the beginning of the uri.
   * </p>
   * <p>
   * Due to this, use of this method is not recommended and remains for backward compatibility. It
   * has been replaced by {@link RequestTemplate#target(String)} and will be removed in a future
   * release.
   * </p>
   *
   * @param pos in the uri to place the value.
   * @param value to insert.
   * @return a RequestTemplate for chaining.
   * @deprecated see {@link RequestTemplate#target(String)}
   */
  @SuppressWarnings("unused")
  @Deprecated
  public RequestTemplate insert(int pos, CharSequence value) {
    return target(value.toString());
  }

  /**
   * Set the Uri for the request, replacing the existing uri if set.
   *
   * @param uri to use, must be a relative uri.
   * @return a RequestTemplate for chaining.
   */
  public RequestTemplate uri(String uri) {
    return this.uri(uri, false);
  }

  /**
   * Set the uri for the request.
   *
   * @param uri to use, must be a relative uri.
   * @param append if the uri should be appended, if the uri is already set.
   * @return a RequestTemplate for chaining.
   */
  public RequestTemplate uri(String uri, boolean append) {
    /* validate and ensure that the url is always a relative one */
    if (UriUtils.isAbsolute(uri)) {
      throw new IllegalArgumentException("url values must be not be absolute.");
    }

    if (uri == null) {
      uri = "/";
    } else if ((!uri.isEmpty() && !uri.startsWith("/") && !uri.startsWith("{")
        && !uri.startsWith("?") && !uri.startsWith(";"))) {
      /* if the start of the url is a literal, it must begin with a slash. */
      uri = "/" + uri;
    }

    /*
     * templates may provide query parameters. since we want to manage those explicity, we will need
     * to extract those out, leaving the uriTemplate with only the path to deal with.
     */
    Matcher queryMatcher = QUERY_STRING_PATTERN.matcher(uri);
    if (queryMatcher.find()) {
      String queryString = uri.substring(queryMatcher.start() + 1);

      /* parse the query string */
      this.extractQueryTemplates(queryString, append);

      /* reduce the uri to the path */
      uri = uri.substring(0, queryMatcher.start());
    }

    int fragmentIndex = uri.indexOf('#');
    if (fragmentIndex > -1) {
      fragment = uri.substring(fragmentIndex);
      uri = uri.substring(0, fragmentIndex);
    }

    /* replace the uri template */
    if (append && this.uriTemplate != null) {
      this.uriTemplate = UriTemplate.append(this.uriTemplate, uri);
    } else {
      this.uriTemplate = UriTemplate.create(uri, !this.decodeSlash, this.charset);
    }
    return this;
  }

  /**
   * Set the target host for this request.
   *
   * @param target host for this request. Must be an absolute target.
   * @return a RequestTemplate for chaining.
   */
  public RequestTemplate target(String target) {
    /* target can be empty */
    if (Util.isBlank(target)) {
      return this;
    }

    /* verify that the target contains the scheme, host and port */
    if (!UriUtils.isAbsolute(target)) {
      throw new IllegalArgumentException("target values must be absolute.");
    }
    if (target.endsWith("/")) {
      target = target.substring(0, target.length() - 1);
    }
    try {
      /* parse the target */
      URI targetUri = URI.create(target);

      if (Util.isNotBlank(targetUri.getRawQuery())) {
        /*
         * target has a query string, we need to make sure that they are recorded as queries
         */
        this.extractQueryTemplates(targetUri.getRawQuery(), true);
      }

      /* strip the query string */
      this.target = targetUri.getScheme() + "://" + targetUri.getAuthority() + targetUri.getPath();
      if (targetUri.getFragment() != null) {
        this.fragment = "#" + targetUri.getFragment();
      }
    } catch (IllegalArgumentException iae) {
      /* the uri provided is not a valid one, we can't continue */
      throw new IllegalArgumentException("Target is not a valid URI.", iae);
    }
    return this;
  }

  /**
   * The URL for the request. If the template has not been resolved, the url will represent a uri
   * template.
   *
   * @return the url
   */
  public String url() {

    /* build the fully qualified url with all query parameters */
    StringBuilder url = new StringBuilder(this.path());
    if (!this.queries.isEmpty()) {
      url.append(this.queryLine());
    }
    if (fragment != null) {
      url.append(fragment);
    }

    return url.toString();
  }

  /**
   * The Uri Path.
   *
   * @return the uri path.
   */
  public String path() {
    /* build the fully qualified url with all query parameters */
    StringBuilder path = new StringBuilder();
    if (this.target != null) {
      path.append(this.target);
    }
    if (this.uriTemplate != null) {
      path.append(this.uriTemplate.toString());
    }
    if (path.length() == 0) {
      /* no path indicates the root uri */
      path.append("/");
    }
    return path.toString();

  }

  /**
   * List all of the template variable expressions for this template.
   *
   * @return a list of template variable names
   */
  public List<String> variables() {
    /* combine the variables from the uri, query, header, and body templates */
    List<String> variables = new ArrayList<>(this.uriTemplate.getVariables());

    /* queries */
    for (QueryTemplate queryTemplate : this.queries.values()) {
      variables.addAll(queryTemplate.getVariables());
    }

    /* headers */
    for (HeaderTemplate headerTemplate : this.headers.values()) {
      variables.addAll(headerTemplate.getVariables());
    }

    /* body */
    variables.addAll(this.body.getVariables());

    return variables;
  }

  /**
   * @see RequestTemplate#query(String, Iterable)
   */
  public RequestTemplate query(String name, String... values) {
    if (values == null) {
      return query(name, Collections.emptyList());
    }
    return query(name, Arrays.asList(values));
  }


  /**
   * Specify a Query String parameter, with the specified values. Values can be literals or template
   * expressions.
   *
   * @param name of the parameter.
   * @param values for this parameter.
   * @return a RequestTemplate for chaining.
   */
  public RequestTemplate query(String name, Iterable<String> values) {
    return appendQuery(name, values, this.collectionFormat);
  }

  /**
   * Specify a Query String parameter, with the specified values. Values can be literals or template
   * expressions.
   *
   * @param name of the parameter.
   * @param values for this parameter.
   * @param collectionFormat to use when resolving collection based expressions.
   * @return a Request Template for chaining.
   */
  public RequestTemplate query(String name,
                               Iterable<String> values,
                               CollectionFormat collectionFormat) {
    return appendQuery(name, values, collectionFormat);
  }

  /**
   * Appends the query name and values.
   *
   * @param name of the parameter.
   * @param values for the parameter, may be expressions.
   * @param collectionFormat to use when resolving collection based query variables.
   * @return a RequestTemplate for chaining.
   */
  private RequestTemplate appendQuery(String name,
                                      Iterable<String> values,
                                      CollectionFormat collectionFormat) {
    if (!values.iterator().hasNext()) {
      /* empty value, clear the existing values */
      this.queries.remove(name);
      return this;
    }

    /* create a new query template out of the information here */
    this.queries.compute(name, (key, queryTemplate) -> {
      if (queryTemplate == null) {
        return QueryTemplate.create(name, values, this.charset, collectionFormat);
      } else {
        return QueryTemplate.append(queryTemplate, values, collectionFormat);
      }
    });
    return this;
  }

  /**
   * Sets the Query Parameters.
   *
   * @param queries to use for this request.
   * @return a RequestTemplate for chaining.
   */
  @SuppressWarnings("unused")
  public RequestTemplate queries(Map<String, Collection<String>> queries) {
    if (queries == null || queries.isEmpty()) {
      this.queries.clear();
    } else {
      queries.forEach(this::query);
    }
    return this;
  }


  /**
   * Return an immutable Map of all Query Parameters and their values.
   *
   * @return registered Query Parameters.
   */
  public Map<String, Collection<String>> queries() {
    Map<String, Collection<String>> queryMap = new LinkedHashMap<>();
    this.queries.forEach((key, queryTemplate) -> {
      List<String> values = new ArrayList<>(queryTemplate.getValues());

      /* add the expanded collection, but lock it */
      queryMap.put(key, Collections.unmodifiableList(values));
    });

    return Collections.unmodifiableMap(queryMap);
  }

  /**
   * @see RequestTemplate#header(String, Iterable)
   */
  public RequestTemplate header(String name, String... values) {
    return header(name, Arrays.asList(values));
  }

  /**
   * Specify a Header, with the specified values. Values can be literals or template expressions.
   *
   * @param name of the header.
   * @param values for this header.
   * @return a RequestTemplate for chaining.
   */
  public RequestTemplate header(String name, Iterable<String> values) {
    if (name == null || name.isEmpty()) {
      throw new IllegalArgumentException("name is required.");
    }
    if (values == null) {
      values = Collections.emptyList();
    }

    return appendHeader(name, values);
  }

  /**
   * Clear on reader from {@link RequestTemplate}
   *
   * @param name of the header.
   * @return a RequestTemplate for chaining.
   */
  public RequestTemplate removeHeader(String name) {
    if (name == null || name.isEmpty()) {
      throw new IllegalArgumentException("name is required.");
    }
    this.headers.remove(name);

    return this;
  }

  /**
   * Create a Header Template.
   *
   * @param name of the header
   * @param values for the header, may be expressions.
   * @return a RequestTemplate for chaining.
   */
  private RequestTemplate appendHeader(String name, Iterable<String> values) {
    if (!values.iterator().hasNext()) {
      /* empty value, clear the existing values */
      this.headers.remove(name);
      return this;
    }
    this.headers.compute(name, (headerName, headerTemplate) -> {
      if (headerTemplate == null) {
        return HeaderTemplate.create(headerName, values);
      } else {
        return HeaderTemplate.append(headerTemplate, values);
      }
    });
    return this;
  }

  /**
   * Headers for this Request.
   *
   * @param headers to use.
   * @return a RequestTemplate for chaining.
   */
  public RequestTemplate headers(Map<String, Collection<String>> headers) {
    if (headers != null && !headers.isEmpty()) {
      headers.forEach(this::header);
    } else {
      this.headers.clear();
    }
    return this;
  }

  /**
   * Returns an immutable copy of the Headers for this request.
   *
   * @return the currently applied headers.
   */
  public Map<String, Collection<String>> headers() {
    Map<String, Collection<String>> headerMap = new TreeMap<>(String.CASE_INSENSITIVE_ORDER);
    this.headers.forEach((key, headerTemplate) -> {
      List<String> values = new ArrayList<>(headerTemplate.getValues());

      /* add the expanded collection, but only if it has values */
      if (!values.isEmpty()) {
        headerMap.put(key, Collections.unmodifiableList(values));
      }
    });
    return Collections.unmodifiableMap(headerMap);
  }

  /**
   * Sets the Body and Charset for this request.
   *
   * @param bodyData to send, can be null.
   * @param charset of the encoded data.
   * @return a RequestTemplate for chaining.
   * @deprecated use {@link RequestTemplate#body(feign.Request.Body)} instead
   */
  @Deprecated
  public RequestTemplate body(byte[] bodyData, Charset charset) {
    this.body(Request.Body.encoded(bodyData, charset));

    return this;
  }

  /**
   * Set the Body for this request. Charset is assumed to be UTF_8. Data must be encoded.
   *
   * @param bodyText to send.
   * @return a RequestTemplate for chaining.
   * @deprecated use {@link RequestTemplate#body(feign.Request.Body)} instead
   */
  @Deprecated
  public RequestTemplate body(String bodyText) {
    byte[] bodyData = bodyText != null ? bodyText.getBytes(UTF_8) : null;
    return body(bodyData, UTF_8);
  }

  /**
   * Set the Body for this request.
   *
   * @param body to send.
   * @return a RequestTemplate for chaining.
   */
  public RequestTemplate body(Request.Body body) {
    this.body = body;

    header(CONTENT_LENGTH);
    if (body.length() > 0) {
      header(CONTENT_LENGTH, String.valueOf(body.length()));
    }

    return this;
  }

  /**
   * Charset of the Request Body, if known.
   *
   * @return the currently applied Charset.
   */
  public Charset requestCharset() {
    return charset;
  }

  /**
   * The Request Body.
   *
   * @return the request body.
   * @deprecated replaced by {@link RequestTemplate#requestBody()}
   */
  @Deprecated
  public byte[] body() {
    return body.asBytes();
  }


  /**
   * Specify the Body Template to use. Can contain literals and expressions.
   *
   * @param bodyTemplate to use.
   * @return a RequestTemplate for chaining.
   * @deprecated replaced by {@link RequestTemplate#body(feign.Request.Body)}
   */
  @Deprecated
  public RequestTemplate bodyTemplate(String bodyTemplate) {
    this.body(Request.Body.bodyTemplate(bodyTemplate, Util.UTF_8));
    return this;
  }

  /**
   * Body Template to resolve.
   *
   * @return the unresolved body template.
   */
  public String bodyTemplate() {
    return body.bodyTemplate();
  }

  @Override
  public String toString() {
    return request().toString();
  }

  /**
   * Return if the variable exists on the uri, query, or headers, in this template.
   *
   * @param variable to look for.
   * @return true if the variable exists, false otherwise.
   */
  public boolean hasRequestVariable(String variable) {
    return this.getRequestVariables().contains(variable);
  }

  /**
   * Retrieve all uri, header, and query template variables.
   *
   * @return a List of all the variable names.
   */
  public Collection<String> getRequestVariables() {
    final Collection<String> variables = new LinkedHashSet<>(this.uriTemplate.getVariables());
    this.queries.values().forEach(queryTemplate -> variables.addAll(queryTemplate.getVariables()));
    this.headers.values()
        .forEach(headerTemplate -> variables.addAll(headerTemplate.getVariables()));
    return variables;
  }

  /**
   * If this template has been resolved.
   *
   * @return true if the template has been resolved, false otherwise.
   */
  @SuppressWarnings("unused")
  public boolean resolved() {
    return this.resolved;
  }

  /**
   * The Query String for the template. Expressions are not resolved.
   *
   * @return the Query String.
   */
  public String queryLine() {
    StringBuilder queryString = new StringBuilder();

    if (!this.queries.isEmpty()) {
      Iterator<QueryTemplate> iterator = this.queries.values().iterator();
      while (iterator.hasNext()) {
        QueryTemplate queryTemplate = iterator.next();
        String query = queryTemplate.toString();
        if (query != null && !query.isEmpty()) {
          queryString.append(query);
          if (iterator.hasNext()) {
            queryString.append("&");
          }
        }
      }
    }
    /* remove any trailing ampersands */
    String result = queryString.toString();
    if (result.endsWith("&")) {
      result = result.substring(0, result.length() - 1);
    }

    if (!result.isEmpty()) {
      result = "?" + result;
    }

    return result;
  }

  private void extractQueryTemplates(String queryString, boolean append) {
    /* split the query string up into name value pairs */
    Map<String, List<String>> queryParameters =
        Arrays.stream(queryString.split("&"))
            .map(this::splitQueryParameter)
            .collect(Collectors.groupingBy(
                SimpleImmutableEntry::getKey,
                LinkedHashMap::new,
                Collectors.mapping(Entry::getValue, Collectors.toList())));

    /* add them to this template */
    if (!append) {
      /* clear the queries and use the new ones */
      this.queries.clear();
    }
    queryParameters.forEach(this::query);
  }

  private SimpleImmutableEntry<String, String> splitQueryParameter(String pair) {
    int eq = pair.indexOf("=");
    final String name = (eq > 0) ? pair.substring(0, eq) : pair;
    final String value = (eq > 0 && eq < pair.length()) ? pair.substring(eq + 1) : null;
    return new SimpleImmutableEntry<>(name, value);
  }

  public Request.Body requestBody() {
    return this.body;
  }

<<<<<<< HEAD
  public RequestTemplate methodMetadata(MethodMetadata methodMetadata) {
    this.methodMetadata = methodMetadata;
    return this;
  }

  public RequestTemplate target(Target<?> target) {
    this.target = target;
    return this;
  }

  public MethodMetadata methodMetadata() {
    return methodMetadata;
  }

  public Target<?> target() {
    return target;
  }

=======
  /**
   * Factory for creating RequestTemplate.
   */
>>>>>>> 2dbe24a4
  interface Factory {

    /**
     * create a request template using args passed to a method invocation.
     */
    RequestTemplate create(Object[] argv);
  }

}<|MERGE_RESOLUTION|>--- conflicted
+++ resolved
@@ -13,21 +13,20 @@
  */
 package feign;
 
-import feign.Request.HttpMethod;
-import feign.template.HeaderTemplate;
-import feign.template.QueryTemplate;
-import feign.template.UriTemplate;
-import feign.template.UriUtils;
+import static feign.Util.CONTENT_LENGTH;
+import static feign.Util.UTF_8;
+import static feign.Util.checkNotNull;
 import java.io.Serializable;
 import java.net.URI;
 import java.nio.charset.Charset;
+import java.util.*;
 import java.util.AbstractMap.SimpleImmutableEntry;
-import java.util.*;
 import java.util.Map.Entry;
 import java.util.regex.Matcher;
 import java.util.regex.Pattern;
 import java.util.stream.Collectors;
-import static feign.Util.*;
+import feign.Request.HttpMethod;
+import feign.template.*;
 
 /**
  * Request Builder for an HTTP Target.
@@ -50,12 +49,9 @@
   private transient Charset charset = Util.UTF_8;
   private Request.Body body = Request.Body.empty();
   private boolean decodeSlash = true;
-<<<<<<< HEAD
+  private CollectionFormat collectionFormat = CollectionFormat.EXPLODED;
   private MethodMetadata methodMetadata;
-  private Target<?> target;
-=======
-  private CollectionFormat collectionFormat = CollectionFormat.EXPLODED;
->>>>>>> 2dbe24a4
+  private Target<?> feignTarget;
 
   /**
    * Create a new Request Template.
@@ -74,6 +70,8 @@
    * @param body of the request, may be null
    * @param decodeSlash if the request uri should encode slash characters.
    * @param collectionFormat when expanding collection based variables.
+   * @param feignTarget
+   * @param methodMetadata
    */
   private RequestTemplate(String target,
       String fragment,
@@ -82,7 +80,9 @@
       Charset charset,
       Request.Body body,
       boolean decodeSlash,
-      CollectionFormat collectionFormat) {
+      CollectionFormat collectionFormat,
+      MethodMetadata methodMetadata,
+      Target<?> feignTarget) {
     this.target = target;
     this.fragment = fragment;
     this.uriTemplate = uriTemplate;
@@ -92,6 +92,8 @@
     this.decodeSlash = decodeSlash;
     this.collectionFormat =
         (collectionFormat != null) ? collectionFormat : CollectionFormat.EXPLODED;
+    this.methodMetadata = methodMetadata;
+    this.feignTarget = feignTarget;
   }
 
   /**
@@ -101,11 +103,12 @@
    * @return a new Request Template.
    */
   public static RequestTemplate from(RequestTemplate requestTemplate) {
-    RequestTemplate template =
+    final RequestTemplate template =
         new RequestTemplate(requestTemplate.target, requestTemplate.fragment,
             requestTemplate.uriTemplate,
             requestTemplate.method, requestTemplate.charset,
-            requestTemplate.body, requestTemplate.decodeSlash, requestTemplate.collectionFormat);
+            requestTemplate.body, requestTemplate.decodeSlash, requestTemplate.collectionFormat,
+            requestTemplate.methodMetadata, requestTemplate.feignTarget);
 
     if (!requestTemplate.queries().isEmpty()) {
       template.queries.putAll(requestTemplate.queries);
@@ -134,15 +137,12 @@
     this.charset = toCopy.charset;
     this.body = toCopy.body;
     this.decodeSlash = toCopy.decodeSlash;
-<<<<<<< HEAD
-    this.methodMetadata = toCopy.methodMetadata;
-    this.target = toCopy.target;
-=======
     this.collectionFormat =
         (toCopy.collectionFormat != null) ? toCopy.collectionFormat : CollectionFormat.EXPLODED;
     this.uriTemplate = toCopy.uriTemplate;
     this.resolved = false;
->>>>>>> 2dbe24a4
+    this.methodMetadata = toCopy.methodMetadata;
+    this.target = toCopy.target;
   }
 
   /**
@@ -154,10 +154,10 @@
    */
   public RequestTemplate resolve(Map<String, ?> variables) {
 
-    StringBuilder uri = new StringBuilder();
+    final StringBuilder uri = new StringBuilder();
 
     /* create a new template form this one, but explicitly */
-    RequestTemplate resolved = RequestTemplate.from(this);
+    final RequestTemplate resolved = RequestTemplate.from(this);
 
     if (this.uriTemplate == null) {
       /* create a new uri template using the default root */
@@ -175,12 +175,12 @@
        * since we only want to keep resolved query values, reset any queries on the resolved copy
        */
       resolved.queries(Collections.emptyMap());
-      StringBuilder query = new StringBuilder();
-      Iterator<QueryTemplate> queryTemplates = this.queries.values().iterator();
+      final StringBuilder query = new StringBuilder();
+      final Iterator<QueryTemplate> queryTemplates = this.queries.values().iterator();
 
       while (queryTemplates.hasNext()) {
-        QueryTemplate queryTemplate = queryTemplates.next();
-        String queryExpanded = queryTemplate.expand(variables);
+        final QueryTemplate queryTemplate = queryTemplates.next();
+        final String queryExpanded = queryTemplate.expand(variables);
         if (Util.isNotBlank(queryExpanded)) {
           query.append(queryExpanded);
           if (queryTemplates.hasNext()) {
@@ -189,9 +189,9 @@
         }
       }
 
-      String queryString = query.toString();
+      final String queryString = query.toString();
       if (!queryString.isEmpty()) {
-        Matcher queryMatcher = QUERY_STRING_PATTERN.matcher(uri);
+        final Matcher queryMatcher = QUERY_STRING_PATTERN.matcher(uri);
         if (queryMatcher.find()) {
           /* the uri already has a query, so any additional queries should be appended */
           uri.append("&");
@@ -212,12 +212,12 @@
        * the resolved instance
        */
       resolved.headers(Collections.emptyMap());
-      for (HeaderTemplate headerTemplate : this.headers.values()) {
+      for (final HeaderTemplate headerTemplate : this.headers.values()) {
         /* resolve the header */
-        String header = headerTemplate.expand(variables);
+        final String header = headerTemplate.expand(variables);
         if (!header.isEmpty()) {
           /* split off the header values and add it to the resolved template */
-          String headerValues = header.substring(header.indexOf(" ") + 1);
+          final String headerValues = header.substring(header.indexOf(" ") + 1);
           if (!headerValues.isEmpty()) {
             resolved.header(headerTemplate.getName(), headerValues);
           }
@@ -262,17 +262,6 @@
     return Request.create(this.method, this.url(), this.headers(), this.requestBody());
   }
 
-<<<<<<< HEAD
-  /* roughly analogous to {@code javax.ws.rs.client.Target.request()}. */
-  public Request request() {
-    Map<String, Collection<String>> safeCopy = new LinkedHashMap<String, Collection<String>>();
-    safeCopy.putAll(headers);
-    return new Request(
-        method, url + queryLine(),
-        Collections.unmodifiableMap(safeCopy),
-        body, charset, this
-    );
-=======
   /**
    * Set the Http Method.
    *
@@ -285,11 +274,10 @@
     checkNotNull(method, "method");
     try {
       this.method = HttpMethod.valueOf(method);
-    } catch (IllegalArgumentException iae) {
+    } catch (final IllegalArgumentException iae) {
       throw new IllegalArgumentException("Invalid HTTP Method: " + method);
     }
     return this;
->>>>>>> 2dbe24a4
   }
 
   /**
@@ -304,15 +292,11 @@
     return this;
   }
 
-<<<<<<< HEAD
-  /* @see Request#method() */
-=======
   /**
    * The Request Http Method.
    *
    * @return Http Method.
    */
->>>>>>> 2dbe24a4
   public String method() {
     return (method != null) ? method.name() : null;
   }
@@ -330,14 +314,11 @@
     return this;
   }
 
-<<<<<<< HEAD
-=======
   /**
    * If slash {@literal /} characters are not encoded when resolving.
    *
    * @return true if slash literals are not encoded, false otherwise.
    */
->>>>>>> 2dbe24a4
   public boolean decodeSlash() {
     return decodeSlash;
   }
@@ -444,9 +425,9 @@
      * templates may provide query parameters. since we want to manage those explicity, we will need
      * to extract those out, leaving the uriTemplate with only the path to deal with.
      */
-    Matcher queryMatcher = QUERY_STRING_PATTERN.matcher(uri);
+    final Matcher queryMatcher = QUERY_STRING_PATTERN.matcher(uri);
     if (queryMatcher.find()) {
-      String queryString = uri.substring(queryMatcher.start() + 1);
+      final String queryString = uri.substring(queryMatcher.start() + 1);
 
       /* parse the query string */
       this.extractQueryTemplates(queryString, append);
@@ -455,7 +436,7 @@
       uri = uri.substring(0, queryMatcher.start());
     }
 
-    int fragmentIndex = uri.indexOf('#');
+    final int fragmentIndex = uri.indexOf('#');
     if (fragmentIndex > -1) {
       fragment = uri.substring(fragmentIndex);
       uri = uri.substring(0, fragmentIndex);
@@ -491,7 +472,7 @@
     }
     try {
       /* parse the target */
-      URI targetUri = URI.create(target);
+      final URI targetUri = URI.create(target);
 
       if (Util.isNotBlank(targetUri.getRawQuery())) {
         /*
@@ -505,7 +486,7 @@
       if (targetUri.getFragment() != null) {
         this.fragment = "#" + targetUri.getFragment();
       }
-    } catch (IllegalArgumentException iae) {
+    } catch (final IllegalArgumentException iae) {
       /* the uri provided is not a valid one, we can't continue */
       throw new IllegalArgumentException("Target is not a valid URI.", iae);
     }
@@ -521,7 +502,7 @@
   public String url() {
 
     /* build the fully qualified url with all query parameters */
-    StringBuilder url = new StringBuilder(this.path());
+    final StringBuilder url = new StringBuilder(this.path());
     if (!this.queries.isEmpty()) {
       url.append(this.queryLine());
     }
@@ -539,7 +520,7 @@
    */
   public String path() {
     /* build the fully qualified url with all query parameters */
-    StringBuilder path = new StringBuilder();
+    final StringBuilder path = new StringBuilder();
     if (this.target != null) {
       path.append(this.target);
     }
@@ -561,15 +542,15 @@
    */
   public List<String> variables() {
     /* combine the variables from the uri, query, header, and body templates */
-    List<String> variables = new ArrayList<>(this.uriTemplate.getVariables());
+    final List<String> variables = new ArrayList<>(this.uriTemplate.getVariables());
 
     /* queries */
-    for (QueryTemplate queryTemplate : this.queries.values()) {
+    for (final QueryTemplate queryTemplate : this.queries.values()) {
       variables.addAll(queryTemplate.getVariables());
     }
 
     /* headers */
-    for (HeaderTemplate headerTemplate : this.headers.values()) {
+    for (final HeaderTemplate headerTemplate : this.headers.values()) {
       variables.addAll(headerTemplate.getVariables());
     }
 
@@ -668,9 +649,9 @@
    * @return registered Query Parameters.
    */
   public Map<String, Collection<String>> queries() {
-    Map<String, Collection<String>> queryMap = new LinkedHashMap<>();
+    final Map<String, Collection<String>> queryMap = new LinkedHashMap<>();
     this.queries.forEach((key, queryTemplate) -> {
-      List<String> values = new ArrayList<>(queryTemplate.getValues());
+      final List<String> values = new ArrayList<>(queryTemplate.getValues());
 
       /* add the expanded collection, but lock it */
       queryMap.put(key, Collections.unmodifiableList(values));
@@ -763,9 +744,9 @@
    * @return the currently applied headers.
    */
   public Map<String, Collection<String>> headers() {
-    Map<String, Collection<String>> headerMap = new TreeMap<>(String.CASE_INSENSITIVE_ORDER);
+    final Map<String, Collection<String>> headerMap = new TreeMap<>(String.CASE_INSENSITIVE_ORDER);
     this.headers.forEach((key, headerTemplate) -> {
-      List<String> values = new ArrayList<>(headerTemplate.getValues());
+      final List<String> values = new ArrayList<>(headerTemplate.getValues());
 
       /* add the expanded collection, but only if it has values */
       if (!values.isEmpty()) {
@@ -799,7 +780,7 @@
    */
   @Deprecated
   public RequestTemplate body(String bodyText) {
-    byte[] bodyData = bodyText != null ? bodyText.getBytes(UTF_8) : null;
+    final byte[] bodyData = bodyText != null ? bodyText.getBytes(UTF_8) : null;
     return body(bodyData, UTF_8);
   }
 
@@ -907,13 +888,13 @@
    * @return the Query String.
    */
   public String queryLine() {
-    StringBuilder queryString = new StringBuilder();
+    final StringBuilder queryString = new StringBuilder();
 
     if (!this.queries.isEmpty()) {
-      Iterator<QueryTemplate> iterator = this.queries.values().iterator();
+      final Iterator<QueryTemplate> iterator = this.queries.values().iterator();
       while (iterator.hasNext()) {
-        QueryTemplate queryTemplate = iterator.next();
-        String query = queryTemplate.toString();
+        final QueryTemplate queryTemplate = iterator.next();
+        final String query = queryTemplate.toString();
         if (query != null && !query.isEmpty()) {
           queryString.append(query);
           if (iterator.hasNext()) {
@@ -937,7 +918,7 @@
 
   private void extractQueryTemplates(String queryString, boolean append) {
     /* split the query string up into name value pairs */
-    Map<String, List<String>> queryParameters =
+    final Map<String, List<String>> queryParameters =
         Arrays.stream(queryString.split("&"))
             .map(this::splitQueryParameter)
             .collect(Collectors.groupingBy(
@@ -954,7 +935,7 @@
   }
 
   private SimpleImmutableEntry<String, String> splitQueryParameter(String pair) {
-    int eq = pair.indexOf("=");
+    final int eq = pair.indexOf("=");
     final String name = (eq > 0) ? pair.substring(0, eq) : pair;
     final String value = (eq > 0 && eq < pair.length()) ? pair.substring(eq + 1) : null;
     return new SimpleImmutableEntry<>(name, value);
@@ -964,14 +945,13 @@
     return this.body;
   }
 
-<<<<<<< HEAD
   public RequestTemplate methodMetadata(MethodMetadata methodMetadata) {
     this.methodMetadata = methodMetadata;
     return this;
   }
 
-  public RequestTemplate target(Target<?> target) {
-    this.target = target;
+  public RequestTemplate feignTarget(Target<?> feignTarget) {
+    this.feignTarget = feignTarget;
     return this;
   }
 
@@ -979,15 +959,13 @@
     return methodMetadata;
   }
 
-  public Target<?> target() {
-    return target;
-  }
-
-=======
+  public Target<?> feignTarget() {
+    return feignTarget;
+  }
+
   /**
    * Factory for creating RequestTemplate.
    */
->>>>>>> 2dbe24a4
   interface Factory {
 
     /**
