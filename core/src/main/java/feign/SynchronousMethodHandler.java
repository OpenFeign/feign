--- conflicted
+++ resolved
@@ -16,12 +16,8 @@
 import java.io.IOException;
 import java.util.List;
 import java.util.concurrent.TimeUnit;
-<<<<<<< HEAD
 
 import feign.MethodHandlerFactory.MethodHandler;
-=======
-import feign.InvocationHandlerFactory.MethodHandler;
->>>>>>> 9875a16f
 import feign.Request.Options;
 import feign.codec.DecodeException;
 import feign.codec.Decoder;
@@ -49,20 +45,12 @@
   private final boolean decode404;
   private final boolean closeAfterDecode;
 
-<<<<<<< HEAD
   public SynchronousMethodHandler(Target<?> target, Client client, Retryer retryer,
-                                   List<RequestInterceptor> requestInterceptors, Logger logger,
-                                   Logger.Level logLevel, MethodMetadata metadata,
-                                   RequestTemplate.Factory buildTemplateFromArgs, Options options,
-                                   Decoder decoder, ErrorDecoder errorDecoder, boolean decode404) {
-=======
-  private SynchronousMethodHandler(Target<?> target, Client client, Retryer retryer,
       List<RequestInterceptor> requestInterceptors, Logger logger,
       Logger.Level logLevel, MethodMetadata metadata,
       RequestTemplate.Factory buildTemplateFromArgs, Options options,
       Decoder decoder, ErrorDecoder errorDecoder, boolean decode404,
       boolean closeAfterDecode) {
->>>>>>> 9875a16f
     this.target = checkNotNull(target, "target");
     this.client = checkNotNull(client, "client for %s", target);
     this.retryer = checkNotNull(retryer, "retryer for %s", target);
@@ -182,39 +170,4 @@
     }
   }
 
-<<<<<<< HEAD
-=======
-  static class Factory {
-
-    private final Client client;
-    private final Retryer retryer;
-    private final List<RequestInterceptor> requestInterceptors;
-    private final Logger logger;
-    private final Logger.Level logLevel;
-    private final boolean decode404;
-    private final boolean closeAfterDecode;
-
-    Factory(Client client, Retryer retryer, List<RequestInterceptor> requestInterceptors,
-        Logger logger, Logger.Level logLevel, boolean decode404, boolean closeAfterDecode) {
-      this.client = checkNotNull(client, "client");
-      this.retryer = checkNotNull(retryer, "retryer");
-      this.requestInterceptors = checkNotNull(requestInterceptors, "requestInterceptors");
-      this.logger = checkNotNull(logger, "logger");
-      this.logLevel = checkNotNull(logLevel, "logLevel");
-      this.decode404 = decode404;
-      this.closeAfterDecode = closeAfterDecode;
-    }
-
-    public MethodHandler create(Target<?> target,
-                                MethodMetadata md,
-                                RequestTemplate.Factory buildTemplateFromArgs,
-                                Options options,
-                                Decoder decoder,
-                                ErrorDecoder errorDecoder) {
-      return new SynchronousMethodHandler(target, client, retryer, requestInterceptors, logger,
-          logLevel, md, buildTemplateFromArgs, options, decoder,
-          errorDecoder, decode404, closeAfterDecode);
-    }
-  }
->>>>>>> 9875a16f
 }