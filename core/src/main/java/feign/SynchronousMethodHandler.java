/**
 * Copyright 2012-2019 The Feign Authors
 *
 * Licensed under the Apache License, Version 2.0 (the "License"); you may not use this file except
 * in compliance with the License. You may obtain a copy of the License at
 *
 * http://www.apache.org/licenses/LICENSE-2.0
 *
 * Unless required by applicable law or agreed to in writing, software distributed under the License
 * is distributed on an "AS IS" BASIS, WITHOUT WARRANTIES OR CONDITIONS OF ANY KIND, either express
 * or implied. See the License for the specific language governing permissions and limitations under
 * the License.
 */
package feign;

import java.io.IOException;
import java.util.List;
import java.util.concurrent.TimeUnit;
import java.util.stream.Stream;
import feign.InvocationHandlerFactory.MethodHandler;
import feign.Request.Options;
import feign.codec.DecodeException;
import feign.codec.Decoder;
import feign.codec.ErrorDecoder;
import static feign.ExceptionPropagationPolicy.UNWRAP;
import static feign.FeignException.errorExecuting;
import static feign.FeignException.errorReading;
import static feign.Util.checkNotNull;
import static feign.Util.ensureClosed;

final class SynchronousMethodHandler implements MethodHandler {

  private static final long MAX_RESPONSE_BUFFER_SIZE = 8192L;

  private final MethodMetadata metadata;
  private final Target<?> target;
  private final Client client;
  private final Retryer retryer;
  private final List<RequestInterceptor> requestInterceptors;
  private final Logger logger;
  private final Logger.Level logLevel;
  private final RequestTemplate.Factory buildTemplateFromArgs;
  private final Options options;
  private final Decoder decoder;
  private final ErrorDecoder errorDecoder;
  private final boolean decode404;
  private final boolean closeAfterDecode;
  private final ExceptionPropagationPolicy propagationPolicy;

  private SynchronousMethodHandler(Target<?> target, Client client, Retryer retryer,
      List<RequestInterceptor> requestInterceptors, Logger logger,
      Logger.Level logLevel, MethodMetadata metadata,
      RequestTemplate.Factory buildTemplateFromArgs, Options options,
      Decoder decoder, ErrorDecoder errorDecoder, boolean decode404,
      boolean closeAfterDecode, ExceptionPropagationPolicy propagationPolicy) {
    this.target = checkNotNull(target, "target");
    this.client = checkNotNull(client, "client for %s", target);
    this.retryer = checkNotNull(retryer, "retryer for %s", target);
    this.requestInterceptors =
        checkNotNull(requestInterceptors, "requestInterceptors for %s", target);
    this.logger = checkNotNull(logger, "logger for %s", target);
    this.logLevel = checkNotNull(logLevel, "logLevel for %s", target);
    this.metadata = checkNotNull(metadata, "metadata for %s", target);
    this.buildTemplateFromArgs = checkNotNull(buildTemplateFromArgs, "metadata for %s", target);
    this.options = checkNotNull(options, "options for %s", target);
    this.errorDecoder = checkNotNull(errorDecoder, "errorDecoder for %s", target);
    this.decoder = checkNotNull(decoder, "decoder for %s", target);
    this.decode404 = decode404;
    this.closeAfterDecode = closeAfterDecode;
    this.propagationPolicy = propagationPolicy;
  }

  @Override
  public Object invoke(Object[] argv) throws Throwable {
    RequestTemplate template = buildTemplateFromArgs.create(argv);
    Options options = findOptions(argv);
    Retryer retryer = this.retryer.clone();
    while (true) {
      try {
        return executeAndDecode(template, options);
      } catch (RetryableException e) {
        try {
          retryer.continueOrPropagate(e);
        } catch (RetryableException th) {
          Throwable cause = th.getCause();
          if (propagationPolicy == UNWRAP && cause != null) {
            throw cause;
          } else {
            throw th;
          }
        }
        if (logLevel != Logger.Level.NONE) {
          logger.logRetry(metadata.configKey(), logLevel);
        }
        continue;
      }
    }
  }

  Object executeAndDecode(RequestTemplate template, Options options) throws Throwable {
    Request request = targetRequest(template);

    if (logLevel != Logger.Level.NONE) {
      logger.logRequest(metadata.configKey(), logLevel, request);
    }

    Response response;
    long start = System.nanoTime();
    try {
      response = client.execute(request, options);
<<<<<<< HEAD
      // ensure the request is set. TODO: remove in Feign 12
      response = response.toBuilder()
          .request(request)
          .requestTemplate(template)
          .build();
=======
>>>>>>> 2dbe24a4
    } catch (IOException e) {
      if (logLevel != Logger.Level.NONE) {
        logger.logIOException(metadata.configKey(), logLevel, e, elapsedTime(start));
      }
      throw errorExecuting(request, e);
    }
    long elapsedTime = TimeUnit.NANOSECONDS.toMillis(System.nanoTime() - start);

    boolean shouldClose = true;
    try {
      if (logLevel != Logger.Level.NONE) {
        response =
            logger.logAndRebufferResponse(metadata.configKey(), logLevel, response, elapsedTime);
      }
      if (Response.class == metadata.returnType()) {
        if (response.body() == null) {
          return response;
        }
        if (response.body().length() == null ||
            response.body().length() > MAX_RESPONSE_BUFFER_SIZE) {
          shouldClose = false;
          return response;
        }
        // Ensure the response body is disconnected
        byte[] bodyData = Util.toByteArray(response.body().asInputStream());
        return response.toBuilder().body(bodyData).build();
      }
      if (response.status() >= 200 && response.status() < 300) {
        if (void.class == metadata.returnType()) {
          return null;
        } else {
          Object result = decode(response);
          shouldClose = closeAfterDecode;
          return result;
        }
      } else if (decode404 && response.status() == 404 && void.class != metadata.returnType()) {
        Object result = decode(response);
        shouldClose = closeAfterDecode;
        return result;
      } else {
        throw errorDecoder.decode(metadata.configKey(), response);
      }
    } catch (IOException e) {
      if (logLevel != Logger.Level.NONE) {
        logger.logIOException(metadata.configKey(), logLevel, e, elapsedTime);
      }
      throw errorReading(request, response, e);
    } finally {
      if (shouldClose) {
        ensureClosed(response.body());
      }
    }
  }

  long elapsedTime(long start) {
    return TimeUnit.NANOSECONDS.toMillis(System.nanoTime() - start);
  }

  Request targetRequest(RequestTemplate template) {
    for (RequestInterceptor interceptor : requestInterceptors) {
      interceptor.apply(template);
    }
    return target.apply(template);
  }

  Object decode(Response response) throws Throwable {
    try {
      return decoder.decode(response, metadata.returnType());
    } catch (FeignException e) {
      throw e;
    } catch (RuntimeException e) {
      throw new DecodeException(response.status(), e.getMessage(), response.request(), e);
    }
  }

  Options findOptions(Object[] argv) {
    if (argv == null || argv.length == 0) {
      return this.options;
    }
    return Stream.of(argv)
        .filter(Options.class::isInstance)
        .map(Options.class::cast)
        .findFirst()
        .orElse(this.options);
  }

  static class Factory {

    private final Client client;
    private final Retryer retryer;
    private final List<RequestInterceptor> requestInterceptors;
    private final Logger logger;
    private final Logger.Level logLevel;
    private final boolean decode404;
    private final boolean closeAfterDecode;
    private final ExceptionPropagationPolicy propagationPolicy;

    Factory(Client client, Retryer retryer, List<RequestInterceptor> requestInterceptors,
        Logger logger, Logger.Level logLevel, boolean decode404, boolean closeAfterDecode,
        ExceptionPropagationPolicy propagationPolicy) {
      this.client = checkNotNull(client, "client");
      this.retryer = checkNotNull(retryer, "retryer");
      this.requestInterceptors = checkNotNull(requestInterceptors, "requestInterceptors");
      this.logger = checkNotNull(logger, "logger");
      this.logLevel = checkNotNull(logLevel, "logLevel");
      this.decode404 = decode404;
      this.closeAfterDecode = closeAfterDecode;
      this.propagationPolicy = propagationPolicy;
    }

    public MethodHandler create(Target<?> target,
                                MethodMetadata md,
                                RequestTemplate.Factory buildTemplateFromArgs,
                                Options options,
                                Decoder decoder,
                                ErrorDecoder errorDecoder) {
      return new SynchronousMethodHandler(target, client, retryer, requestInterceptors, logger,
          logLevel, md, buildTemplateFromArgs, options, decoder,
          errorDecoder, decode404, closeAfterDecode, propagationPolicy);
    }
  }
}<|MERGE_RESOLUTION|>--- conflicted
+++ resolved
@@ -108,14 +108,11 @@
     long start = System.nanoTime();
     try {
       response = client.execute(request, options);
-<<<<<<< HEAD
       // ensure the request is set. TODO: remove in Feign 12
       response = response.toBuilder()
           .request(request)
           .requestTemplate(template)
           .build();
-=======
->>>>>>> 2dbe24a4
     } catch (IOException e) {
       if (logLevel != Logger.Level.NONE) {
         logger.logIOException(metadata.configKey(), logLevel, e, elapsedTime(start));
