--- conflicted
+++ resolved
@@ -27,8 +27,6 @@
  */
 public class ResponseHandler {
 
-  private static final long MAX_RESPONSE_BUFFER_SIZE = 8192L;
-
   private final Level logLevel;
   private final Logger logger;
 
@@ -51,8 +49,8 @@
     this.errorDecoder = errorDecoder;
     this.dismiss404 = dismiss404;
     this.closeAfterDecode = closeAfterDecode;
+    this.decodeVoid = decodeVoid;
     this.responseInterceptor = responseInterceptor;
-    this.decodeVoid = decodeVoid;
   }
 
   public Object handleResponse(String configKey,
@@ -63,8 +61,8 @@
     try {
       response = logAndRebufferResponseIfNeeded(configKey, response, elapsedTime);
       return responseInterceptor.apply(
-          new InvocationContext(configKey, decoder, errorDecoder, dismiss404, closeAfterDecode, response,
-              returnType));
+        new InvocationContext(configKey, decoder, errorDecoder, dismiss404, closeAfterDecode, decodeVoid,
+          response, returnType));
     } catch (final IOException e) {
       if (logLevel != Level.NONE) {
         logger.logIOException(configKey, logLevel, e, elapsedTime);
@@ -86,50 +84,4 @@
 
     return logger.logAndRebufferResponse(configKey, logLevel, response, elapsedTime);
   }
-<<<<<<< HEAD
-=======
-
-  private static Response disconnectResponseBodyIfNeeded(Response response) throws IOException {
-    final boolean shouldDisconnectResponseBody = response.body() != null
-        && response.body().length() != null
-        && response.body().length() <= MAX_RESPONSE_BUFFER_SIZE;
-    if (!shouldDisconnectResponseBody) {
-      return response;
-    }
-
-    try {
-      final byte[] bodyData = Util.toByteArray(response.body().asInputStream());
-      return response.toBuilder().body(bodyData).build();
-    } finally {
-      ensureClosed(response.body());
-    }
-  }
-
-  private Object decode(Response response, Type type) throws IOException {
-    if (isVoidType(type) && !decodeVoid) {
-      ensureClosed(response.body());
-      return null;
-    }
-
-    try {
-      final Object result = responseInterceptor.aroundDecode(
-          new InvocationContext(decoder, type, response));
-      if (closeAfterDecode) {
-        ensureClosed(response.body());
-      }
-      return result;
-    } catch (Exception e) {
-      ensureClosed(response.body());
-      throw e;
-    }
-  }
-
-  private Exception decodeError(String methodKey, Response response) {
-    try {
-      return errorDecoder.decode(methodKey, response);
-    } finally {
-      ensureClosed(response.body());
-    }
-  }
->>>>>>> 7603bbd0
 }