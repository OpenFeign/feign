/*
 * Copyright 2012-2023 The Feign Authors
 *
 * Licensed under the Apache License, Version 2.0 (the "License"); you may not use this file except
 * in compliance with the License. You may obtain a copy of the License at
 *
 * http://www.apache.org/licenses/LICENSE-2.0
 *
 * Unless required by applicable law or agreed to in writing, software distributed under the License
 * is distributed on an "AS IS" BASIS, WITHOUT WARRANTIES OR CONDITIONS OF ANY KIND, either express
 * or implied. See the License for the specific language governing permissions and limitations under
 * the License.
 */
package feign;

import static feign.FeignException.errorReading;
import static feign.Util.ensureClosed;
import feign.Logger.Level;
import feign.codec.Decoder;
import feign.codec.ErrorDecoder;
import java.io.IOException;
import java.lang.reflect.Type;

/**
 * The response handler that is used to provide synchronous support on top of standard response
 * handling
 */
public class ResponseHandler {

  private static final long MAX_RESPONSE_BUFFER_SIZE = 8192L;

  private final Level logLevel;
  private final Logger logger;

  private final Decoder decoder;
  private final ErrorDecoder errorDecoder;
  private final boolean dismiss404;
  private final boolean closeAfterDecode;

<<<<<<< HEAD
  private final ResponseInterceptor.Chain executionChain;

  public ResponseHandler(Level logLevel, Logger logger, Decoder decoder, ErrorDecoder errorDecoder,
      boolean dismiss404, boolean closeAfterDecode, ResponseInterceptor.Chain executionChain) {
=======
  private final boolean decodeVoid;

  private final ResponseInterceptor responseInterceptor;

  public ResponseHandler(Level logLevel, Logger logger, Decoder decoder,
      ErrorDecoder errorDecoder, boolean dismiss404, boolean closeAfterDecode, boolean decodeVoid,
      ResponseInterceptor responseInterceptor) {
>>>>>>> c39376fd
    super();
    this.logLevel = logLevel;
    this.logger = logger;
    this.decoder = decoder;
    this.errorDecoder = errorDecoder;
    this.dismiss404 = dismiss404;
    this.closeAfterDecode = closeAfterDecode;
<<<<<<< HEAD
    this.executionChain = executionChain;
=======
    this.responseInterceptor = responseInterceptor;
    this.decodeVoid = decodeVoid;
>>>>>>> c39376fd
  }

  public Object handleResponse(String configKey,
                               Response response,
                               Type returnType,
                               long elapsedTime)
      throws Exception {
    try {
      response = logAndRebufferResponseIfNeeded(configKey, response, elapsedTime);
      if (returnType == Response.class) {
        return disconnectResponseBodyIfNeeded(response);
      }

      final boolean shouldDecodeResponseBody = (response.status() >= 200 && response.status() < 300)
          || (response.status() == 404 && dismiss404 && !isVoidType(returnType));

      if (!shouldDecodeResponseBody) {
        throw decodeError(configKey, response);
      }

      return decode(response, returnType);
    } catch (final IOException e) {
      if (logLevel != Level.NONE) {
        logger.logIOException(configKey, logLevel, e, elapsedTime);
      }
      throw errorReading(response.request(), response, e);
    }
  }

  private boolean isVoidType(Type returnType) {
    return returnType == Void.class
        || returnType == void.class
        || returnType.getTypeName().equals("kotlin.Unit");
  }

  private Response logAndRebufferResponseIfNeeded(String configKey,
                                                  Response response,
                                                  long elapsedTime)
      throws IOException {
    if (logLevel == Level.NONE) {
      return response;
    }

    return logger.logAndRebufferResponse(configKey, logLevel, response, elapsedTime);
  }

  private static Response disconnectResponseBodyIfNeeded(Response response) throws IOException {
    final boolean shouldDisconnectResponseBody = response.body() != null
        && response.body().length() != null
        && response.body().length() <= MAX_RESPONSE_BUFFER_SIZE;
    if (!shouldDisconnectResponseBody) {
      return response;
    }

    try {
      final byte[] bodyData = Util.toByteArray(response.body().asInputStream());
      return response.toBuilder().body(bodyData).build();
    } finally {
      ensureClosed(response.body());
    }
  }

  private Object decode(Response response, Type type) throws IOException {
    if (isVoidType(type) && !decodeVoid) {
      ensureClosed(response.body());
      return null;
    }

    try {
      final Object result = executionChain.next(
          new ResponseInterceptor.Context(decoder, type, response));
      if (closeAfterDecode) {
        ensureClosed(response.body());
      }
      return result;
    } catch (Exception e) {
      ensureClosed(response.body());
      throw e;
    }
  }

  private Exception decodeError(String methodKey, Response response) {
    try {
      return errorDecoder.decode(methodKey, response);
    } finally {
      ensureClosed(response.body());
    }
  }
}<|MERGE_RESOLUTION|>--- conflicted
+++ resolved
@@ -37,20 +37,13 @@
   private final boolean dismiss404;
   private final boolean closeAfterDecode;
 
-<<<<<<< HEAD
+  private final boolean decodeVoid;
+
   private final ResponseInterceptor.Chain executionChain;
 
   public ResponseHandler(Level logLevel, Logger logger, Decoder decoder, ErrorDecoder errorDecoder,
-      boolean dismiss404, boolean closeAfterDecode, ResponseInterceptor.Chain executionChain) {
-=======
-  private final boolean decodeVoid;
-
-  private final ResponseInterceptor responseInterceptor;
-
-  public ResponseHandler(Level logLevel, Logger logger, Decoder decoder,
-      ErrorDecoder errorDecoder, boolean dismiss404, boolean closeAfterDecode, boolean decodeVoid,
-      ResponseInterceptor responseInterceptor) {
->>>>>>> c39376fd
+      boolean dismiss404, boolean closeAfterDecode, boolean decodeVoid,
+      ResponseInterceptor.Chain executionChain) {
     super();
     this.logLevel = logLevel;
     this.logger = logger;
@@ -58,12 +51,8 @@
     this.errorDecoder = errorDecoder;
     this.dismiss404 = dismiss404;
     this.closeAfterDecode = closeAfterDecode;
-<<<<<<< HEAD
+    this.decodeVoid = decodeVoid;
     this.executionChain = executionChain;
-=======
-    this.responseInterceptor = responseInterceptor;
-    this.decodeVoid = decodeVoid;
->>>>>>> c39376fd
   }
 
   public Object handleResponse(String configKey,
