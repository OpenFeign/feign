/**
 * Copyright 2012-2019 The Feign Authors
 *
 * Licensed under the Apache License, Version 2.0 (the "License"); you may not use this file except
 * in compliance with the License. You may obtain a copy of the License at
 *
 * http://www.apache.org/licenses/LICENSE-2.0
 *
 * Unless required by applicable law or agreed to in writing, software distributed under the License
 * is distributed on an "AS IS" BASIS, WITHOUT WARRANTIES OR CONDITIONS OF ANY KIND, either express
 * or implied. See the License for the specific language governing permissions and limitations under
 * the License.
 */
package feign;

import static feign.Util.checkArgument;
import static feign.Util.checkNotNull;
import java.lang.reflect.InvocationHandler;
import java.lang.reflect.Method;
import java.lang.reflect.Proxy;
import java.util.*;
import java.util.Map.Entry;
import feign.InvocationHandlerFactory.MethodHandler;
import feign.Param.Expander;
import feign.Request.Options;
import feign.codec.*;
import feign.template.UriUtils;

public class ReflectiveFeign extends Feign {

  private final ParseHandlersByName targetToHandlersByName;
  private final InvocationHandlerFactory factory;
  private final QueryMapEncoder queryMapEncoder;

  ReflectiveFeign(ParseHandlersByName targetToHandlersByName, InvocationHandlerFactory factory,
      QueryMapEncoder queryMapEncoder) {
    this.targetToHandlersByName = targetToHandlersByName;
    this.factory = factory;
    this.queryMapEncoder = queryMapEncoder;
  }

  /**
   * creates an api binding to the {@code target}. As this invokes reflection, care should be taken
   * to cache the result.
   */
  @SuppressWarnings("unchecked")
  @Override
  public <T> T newInstance(Target<T> target) {
    Map<String, MethodHandler> nameToHandler = targetToHandlersByName.apply(target);
    Map<Method, MethodHandler> methodToHandler = new LinkedHashMap<Method, MethodHandler>();
    List<DefaultMethodHandler> defaultMethodHandlers = new LinkedList<DefaultMethodHandler>();

    for (Method method : target.type().getMethods()) {
      if (method.getDeclaringClass() == Object.class) {
        continue;
      } else if (Util.isDefault(method)) {
        DefaultMethodHandler handler = new DefaultMethodHandler(method);
        defaultMethodHandlers.add(handler);
        methodToHandler.put(method, handler);
      } else {
        methodToHandler.put(method, nameToHandler.get(Feign.configKey(target.type(), method)));
      }
    }
    InvocationHandler handler = factory.create(target, methodToHandler);
    T proxy = (T) Proxy.newProxyInstance(target.type().getClassLoader(),
        new Class<?>[] {target.type()}, handler);

    for (DefaultMethodHandler defaultMethodHandler : defaultMethodHandlers) {
      defaultMethodHandler.bindTo(proxy);
    }
    return proxy;
  }

  static class FeignInvocationHandler implements InvocationHandler {

    private final Target target;
    private final Map<Method, MethodHandler> dispatch;

    FeignInvocationHandler(Target target, Map<Method, MethodHandler> dispatch) {
      this.target = checkNotNull(target, "target");
      this.dispatch = checkNotNull(dispatch, "dispatch for %s", target);
    }

    @Override
    public Object invoke(Object proxy, Method method, Object[] args) throws Throwable {
      if ("equals".equals(method.getName())) {
        try {
          Object otherHandler =
              args.length > 0 && args[0] != null ? Proxy.getInvocationHandler(args[0]) : null;
          return equals(otherHandler);
        } catch (IllegalArgumentException e) {
          return false;
        }
      } else if ("hashCode".equals(method.getName())) {
        return hashCode();
      } else if ("toString".equals(method.getName())) {
        return toString();
      }

      return dispatch.get(method).invoke(args);
    }

    @Override
    public boolean equals(Object obj) {
      if (obj instanceof FeignInvocationHandler) {
        FeignInvocationHandler other = (FeignInvocationHandler) obj;
        return target.equals(other.target);
      }
      return false;
    }

    @Override
    public int hashCode() {
      return target.hashCode();
    }

    @Override
    public String toString() {
      return target.toString();
    }
  }

  static final class ParseHandlersByName {

    private final Contract contract;
    private final Options options;
    private final Encoder encoder;
    private final Decoder decoder;
    private final ErrorDecoder errorDecoder;
    private final QueryMapEncoder queryMapEncoder;
    private final SynchronousMethodHandler.Factory factory;

    ParseHandlersByName(
        Contract contract,
        Options options,
        Encoder encoder,
        Decoder decoder,
        QueryMapEncoder queryMapEncoder,
        ErrorDecoder errorDecoder,
        SynchronousMethodHandler.Factory factory) {
      this.contract = contract;
      this.options = options;
      this.factory = factory;
      this.errorDecoder = errorDecoder;
      this.queryMapEncoder = queryMapEncoder;
      this.encoder = checkNotNull(encoder, "encoder");
      this.decoder = checkNotNull(decoder, "decoder");
    }

<<<<<<< HEAD
    public Map<String, MethodHandler> apply(Target target) {
      List<MethodMetadata> metadata = contract.parseAndValidatateMetadata(target.type());
=======
    public Map<String, MethodHandler> apply(Target key) {
      List<MethodMetadata> metadata = contract.parseAndValidateMetadata(key.type());
>>>>>>> d5389a57
      Map<String, MethodHandler> result = new LinkedHashMap<String, MethodHandler>();
      for (MethodMetadata md : metadata) {
        BuildTemplateByResolvingArgs buildTemplate;
        if (!md.formParams().isEmpty() && md.template().bodyTemplate() == null) {
          buildTemplate =
              new BuildFormEncodedTemplateFromArgs(md, encoder, queryMapEncoder, target);
        } else if (md.bodyIndex() != null) {
          buildTemplate = new BuildEncodedTemplateFromArgs(md, encoder, queryMapEncoder, target);
        } else {
          buildTemplate = new BuildTemplateByResolvingArgs(md, queryMapEncoder, target);
        }
        if (md.isIgnored()) {
          result.put(md.configKey(), args -> {
            throw new IllegalStateException(md.configKey() + " is not a method handled by feign");
          });
        } else {
          result.put(md.configKey(),
              factory.create(target, md, buildTemplate, options, decoder, errorDecoder));
        }
      }
      return result;
    }
  }

  private static class BuildTemplateByResolvingArgs implements RequestTemplate.Factory {

    private final QueryMapEncoder queryMapEncoder;

    protected final MethodMetadata metadata;
    protected final Target<?> target;
    private final Map<Integer, Expander> indexToExpander = new LinkedHashMap<Integer, Expander>();

    private BuildTemplateByResolvingArgs(MethodMetadata metadata, QueryMapEncoder queryMapEncoder,
        Target target) {
      this.metadata = metadata;
      this.target = target;
      this.queryMapEncoder = queryMapEncoder;
      if (metadata.indexToExpander() != null) {
        indexToExpander.putAll(metadata.indexToExpander());
        return;
      }
      if (metadata.indexToExpanderClass().isEmpty()) {
        return;
      }
      for (Entry<Integer, Class<? extends Expander>> indexToExpanderClass : metadata
          .indexToExpanderClass().entrySet()) {
        try {
          indexToExpander
              .put(indexToExpanderClass.getKey(), indexToExpanderClass.getValue().newInstance());
        } catch (InstantiationException e) {
          throw new IllegalStateException(e);
        } catch (IllegalAccessException e) {
          throw new IllegalStateException(e);
        }
      }
    }

    @Override
    public RequestTemplate create(Object[] argv) {
      RequestTemplate mutable = RequestTemplate.from(metadata.template());
      mutable.feignTarget(target);
      if (metadata.urlIndex() != null) {
        int urlIndex = metadata.urlIndex();
        checkArgument(argv[urlIndex] != null, "URI parameter %s was null", urlIndex);
        mutable.target(String.valueOf(argv[urlIndex]));
      }
      Map<String, Object> varBuilder = new LinkedHashMap<String, Object>();
      for (Entry<Integer, Collection<String>> entry : metadata.indexToName().entrySet()) {
        int i = entry.getKey();
        Object value = argv[entry.getKey()];
        if (value != null) { // Null values are skipped.
          if (indexToExpander.containsKey(i)) {
            value = expandElements(indexToExpander.get(i), value);
          }
          for (String name : entry.getValue()) {
            varBuilder.put(name, value);
          }
        }
      }

      RequestTemplate template = resolve(argv, mutable, varBuilder);
      if (metadata.queryMapIndex() != null) {
        // add query map parameters after initial resolve so that they take
        // precedence over any predefined values
        Object value = argv[metadata.queryMapIndex()];
        Map<String, Object> queryMap = toQueryMap(value);
        template = addQueryMapQueryParameters(queryMap, template);
      }

      if (metadata.headerMapIndex() != null) {
        template =
            addHeaderMapHeaders((Map<String, Object>) argv[metadata.headerMapIndex()], template);
      }

      return template;
    }

    private Map<String, Object> toQueryMap(Object value) {
      if (value instanceof Map) {
        return (Map<String, Object>) value;
      }
      try {
        return queryMapEncoder.encode(value);
      } catch (EncodeException e) {
        throw new IllegalStateException(e);
      }
    }

    private Object expandElements(Expander expander, Object value) {
      if (value instanceof Iterable) {
        return expandIterable(expander, (Iterable) value);
      }
      return expander.expand(value);
    }

    private List<String> expandIterable(Expander expander, Iterable value) {
      List<String> values = new ArrayList<String>();
      for (Object element : value) {
        if (element != null) {
          values.add(expander.expand(element));
        }
      }
      return values;
    }

    @SuppressWarnings("unchecked")
    private RequestTemplate addHeaderMapHeaders(Map<String, Object> headerMap,
                                                RequestTemplate mutable) {
      for (Entry<String, Object> currEntry : headerMap.entrySet()) {
        Collection<String> values = new ArrayList<String>();

        Object currValue = currEntry.getValue();
        if (currValue instanceof Iterable<?>) {
          Iterator<?> iter = ((Iterable<?>) currValue).iterator();
          while (iter.hasNext()) {
            Object nextObject = iter.next();
            values.add(nextObject == null ? null : nextObject.toString());
          }
        } else {
          values.add(currValue == null ? null : currValue.toString());
        }

        mutable.header(currEntry.getKey(), values);
      }
      return mutable;
    }

    @SuppressWarnings("unchecked")
    private RequestTemplate addQueryMapQueryParameters(Map<String, Object> queryMap,
                                                       RequestTemplate mutable) {
      for (Entry<String, Object> currEntry : queryMap.entrySet()) {
        Collection<String> values = new ArrayList<String>();

        boolean encoded = metadata.queryMapEncoded();
        Object currValue = currEntry.getValue();
        if (currValue instanceof Iterable<?>) {
          Iterator<?> iter = ((Iterable<?>) currValue).iterator();
          while (iter.hasNext()) {
            Object nextObject = iter.next();
            values.add(nextObject == null ? null
                : encoded ? nextObject.toString()
                    : UriUtils.encode(nextObject.toString()));
          }
        } else {
          values.add(currValue == null ? null
              : encoded ? currValue.toString() : UriUtils.encode(currValue.toString()));
        }

        mutable.query(encoded ? currEntry.getKey() : UriUtils.encode(currEntry.getKey()), values);
      }
      return mutable;
    }

    protected RequestTemplate resolve(Object[] argv,
                                      RequestTemplate mutable,
                                      Map<String, Object> variables) {
      return mutable.resolve(variables);
    }
  }

  private static class BuildFormEncodedTemplateFromArgs extends BuildTemplateByResolvingArgs {

    private final Encoder encoder;

    private BuildFormEncodedTemplateFromArgs(MethodMetadata metadata, Encoder encoder,
        QueryMapEncoder queryMapEncoder, Target target) {
      super(metadata, queryMapEncoder, target);
      this.encoder = encoder;
    }

    @Override
    protected RequestTemplate resolve(Object[] argv,
                                      RequestTemplate mutable,
                                      Map<String, Object> variables) {
      Map<String, Object> formVariables = new LinkedHashMap<String, Object>();
      for (Entry<String, Object> entry : variables.entrySet()) {
        if (metadata.formParams().contains(entry.getKey())) {
          formVariables.put(entry.getKey(), entry.getValue());
        }
      }
      try {
        encoder.encode(formVariables, Encoder.MAP_STRING_WILDCARD, mutable);
      } catch (EncodeException e) {
        throw e;
      } catch (RuntimeException e) {
        throw new EncodeException(e.getMessage(), e);
      }
      return super.resolve(argv, mutable, variables);
    }
  }

  private static class BuildEncodedTemplateFromArgs extends BuildTemplateByResolvingArgs {

    private final Encoder encoder;

    private BuildEncodedTemplateFromArgs(MethodMetadata metadata, Encoder encoder,
        QueryMapEncoder queryMapEncoder, Target target) {
      super(metadata, queryMapEncoder, target);
      this.encoder = encoder;
    }

    @Override
    protected RequestTemplate resolve(Object[] argv,
                                      RequestTemplate mutable,
                                      Map<String, Object> variables) {
      Object body = argv[metadata.bodyIndex()];
      checkArgument(body != null, "Body parameter %s was null", metadata.bodyIndex());
      try {
        encoder.encode(body, metadata.bodyType(), mutable);
      } catch (EncodeException e) {
        throw e;
      } catch (RuntimeException e) {
        throw new EncodeException(e.getMessage(), e);
      }
      return super.resolve(argv, mutable, variables);
    }
  }
}<|MERGE_RESOLUTION|>--- conflicted
+++ resolved
@@ -147,13 +147,8 @@
       this.decoder = checkNotNull(decoder, "decoder");
     }
 
-<<<<<<< HEAD
-    public Map<String, MethodHandler> apply(Target target) {
-      List<MethodMetadata> metadata = contract.parseAndValidatateMetadata(target.type());
-=======
     public Map<String, MethodHandler> apply(Target key) {
       List<MethodMetadata> metadata = contract.parseAndValidateMetadata(key.type());
->>>>>>> d5389a57
       Map<String, MethodHandler> result = new LinkedHashMap<String, MethodHandler>();
       for (MethodMetadata md : metadata) {
         BuildTemplateByResolvingArgs buildTemplate;
