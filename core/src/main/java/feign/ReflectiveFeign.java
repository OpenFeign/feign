/*
 * Copyright 2012-2022 The Feign Authors
 *
 * Licensed under the Apache License, Version 2.0 (the "License"); you may not use this file except
 * in compliance with the License. You may obtain a copy of the License at
 *
 * http://www.apache.org/licenses/LICENSE-2.0
 *
 * Unless required by applicable law or agreed to in writing, software distributed under the License
 * is distributed on an "AS IS" BASIS, WITHOUT WARRANTIES OR CONDITIONS OF ANY KIND, either express
 * or implied. See the License for the specific language governing permissions and limitations under
 * the License.
 */
package feign;

import static feign.Util.checkArgument;
import static feign.Util.checkNotNull;
import java.lang.reflect.InvocationHandler;
import java.lang.reflect.Method;
import java.lang.reflect.Proxy;
import java.util.*;
import java.util.Map.Entry;
import feign.InvocationHandlerFactory.MethodHandler;
import feign.Param.Expander;
import feign.Request.Options;
import feign.codec.*;
import feign.template.UriUtils;

public class ReflectiveFeign extends Feign {

  private final ParseHandlersByName targetToHandlersByName;
  private final InvocationHandlerFactory factory;
  private final QueryMapEncoder queryMapEncoder;

  ReflectiveFeign(ParseHandlersByName targetToHandlersByName, InvocationHandlerFactory factory,
      QueryMapEncoder queryMapEncoder) {
    this.targetToHandlersByName = targetToHandlersByName;
    this.factory = factory;
    this.queryMapEncoder = queryMapEncoder;
  }

  /**
   * creates an api binding to the {@code target}. As this invokes reflection, care should be taken
   * to cache the result.
   */
  @SuppressWarnings("unchecked")
  @Override
  public <T> T newInstance(Target<T> target) {
    Map<String, MethodHandler> nameToHandler = targetToHandlersByName.apply(target);
    Map<Method, MethodHandler> methodToHandler = new LinkedHashMap<Method, MethodHandler>();
    List<DefaultMethodHandler> defaultMethodHandlers = new LinkedList<DefaultMethodHandler>();

    for (Method method : target.type().getMethods()) {
      if (method.getDeclaringClass() == Object.class) {
        continue;
      } else if (Util.isDefault(method)) {
        DefaultMethodHandler handler = new DefaultMethodHandler(method);
        defaultMethodHandlers.add(handler);
        methodToHandler.put(method, handler);
      } else {
        methodToHandler.put(method, nameToHandler.get(Feign.configKey(target.type(), method)));
      }
    }
    InvocationHandler handler = factory.create(target, methodToHandler);
    T proxy = (T) Proxy.newProxyInstance(target.type().getClassLoader(),
        new Class<?>[] {target.type()}, handler);

    for (DefaultMethodHandler defaultMethodHandler : defaultMethodHandlers) {
      defaultMethodHandler.bindTo(proxy);
    }
    return proxy;
  }

  static class FeignInvocationHandler implements InvocationHandler {

    private final Target target;
    private final Map<Method, MethodHandler> dispatch;

    FeignInvocationHandler(Target target, Map<Method, MethodHandler> dispatch) {
      this.target = checkNotNull(target, "target");
      this.dispatch = checkNotNull(dispatch, "dispatch for %s", target);
    }

    @Override
    public Object invoke(Object proxy, Method method, Object[] args) throws Throwable {
      if ("equals".equals(method.getName())) {
        try {
          Object otherHandler =
              args.length > 0 && args[0] != null ? Proxy.getInvocationHandler(args[0]) : null;
          return equals(otherHandler);
        } catch (IllegalArgumentException e) {
          return false;
        }
      } else if ("hashCode".equals(method.getName())) {
        return hashCode();
      } else if ("toString".equals(method.getName())) {
        return toString();
      }

      return dispatch.get(method).invoke(args);
    }

    @Override
    public boolean equals(Object obj) {
      if (obj instanceof FeignInvocationHandler) {
        FeignInvocationHandler other = (FeignInvocationHandler) obj;
        return target.equals(other.target);
      }
      return false;
    }

    @Override
    public int hashCode() {
      return target.hashCode();
    }

    @Override
    public String toString() {
      return target.toString();
    }
  }

  static final class ParseHandlersByName {

    private final Contract contract;
    private final Options options;
    private final Encoder encoder;
    private final Decoder decoder;
    private final ErrorDecoder errorDecoder;
    private final QueryMapEncoder queryMapEncoder;
    private final SynchronousMethodHandler.Factory factory;

    ParseHandlersByName(
        Contract contract,
        Options options,
        Encoder encoder,
        Decoder decoder,
        QueryMapEncoder queryMapEncoder,
        ErrorDecoder errorDecoder,
        SynchronousMethodHandler.Factory factory) {
      this.contract = contract;
      this.options = options;
      this.factory = factory;
      this.errorDecoder = errorDecoder;
      this.queryMapEncoder = queryMapEncoder;
      this.encoder = checkNotNull(encoder, "encoder");
      this.decoder = checkNotNull(decoder, "decoder");
    }

    public Map<String, MethodHandler> apply(Target target) {
      List<MethodMetadata> metadata = contract.parseAndValidateMetadata(target.type());
      Map<String, MethodHandler> result = new LinkedHashMap<String, MethodHandler>();
      for (MethodMetadata md : metadata) {
        BuildTemplateByResolvingArgs buildTemplate;
        if (!md.formParams().isEmpty() && md.template().bodyTemplate() == null) {
          buildTemplate =
              new BuildFormEncodedTemplateFromArgs(md, encoder, queryMapEncoder, target);
        } else if (md.bodyIndex() != null || md.alwaysEncodeBody()) {
          buildTemplate = new BuildEncodedTemplateFromArgs(md, encoder, queryMapEncoder, target);
        } else {
          buildTemplate = new BuildTemplateByResolvingArgs(md, queryMapEncoder, target);
        }
        if (md.isIgnored()) {
          result.put(md.configKey(), args -> {
            throw new IllegalStateException(md.configKey() + " is not a method handled by feign");
          });
        } else {
          result.put(md.configKey(),
              factory.create(target, md, buildTemplate, options, decoder, errorDecoder));
        }
      }
      return result;
    }
  }

  private static class BuildTemplateByResolvingArgs implements RequestTemplate.Factory {

    private final QueryMapEncoder queryMapEncoder;

    protected final MethodMetadata metadata;
    protected final Target<?> target;
    private final Map<Integer, Expander> indexToExpander = new LinkedHashMap<Integer, Expander>();

    private BuildTemplateByResolvingArgs(MethodMetadata metadata, QueryMapEncoder queryMapEncoder,
        Target target) {
      this.metadata = metadata;
      this.target = target;
      this.queryMapEncoder = queryMapEncoder;
      if (metadata.indexToExpander() != null) {
        indexToExpander.putAll(metadata.indexToExpander());
        return;
      }
      if (metadata.indexToExpanderClass().isEmpty()) {
        return;
      }
      for (Entry<Integer, Class<? extends Expander>> indexToExpanderClass : metadata
          .indexToExpanderClass().entrySet()) {
        try {
          indexToExpander
              .put(indexToExpanderClass.getKey(), indexToExpanderClass.getValue().newInstance());
        } catch (InstantiationException e) {
          throw new IllegalStateException(e);
        } catch (IllegalAccessException e) {
          throw new IllegalStateException(e);
        }
      }
    }

    @Override
    public RequestTemplate create(Object[] argv) {
      RequestTemplate mutable = RequestTemplate.from(metadata.template());
      mutable.feignTarget(target);
      if (metadata.urlIndex() != null) {
        int urlIndex = metadata.urlIndex();
        checkArgument(argv[urlIndex] != null, "URI parameter %s was null", urlIndex);
        mutable.target(String.valueOf(argv[urlIndex]));
      }
      Map<String, Object> varBuilder = new LinkedHashMap<String, Object>();
      for (Entry<Integer, Collection<String>> entry : metadata.indexToName().entrySet()) {
        int i = entry.getKey();
        Object value = argv[entry.getKey()];
        if (value != null) { // Null values are skipped.
          if (indexToExpander.containsKey(i)) {
            value = expandElements(indexToExpander.get(i), value);
          }
          for (String name : entry.getValue()) {
            varBuilder.put(name, value);
          }
        }
      }

      RequestTemplate template = resolve(argv, mutable, varBuilder);
      if (metadata.queryMapIndex() != null) {
        // add query map parameters after initial resolve so that they take
        // precedence over any predefined values
        Object value = argv[metadata.queryMapIndex()];
        Map<String, Object> queryMap = toQueryMap(value);
        template = addQueryMapQueryParameters(queryMap, template);
      }

      if (metadata.headerMapIndex() != null) {
        // add header map parameters for a resolution of the user pojo object
        Object value = argv[metadata.headerMapIndex()];
        Map<String, Object> headerMap = toQueryMap(value);
        template = addHeaderMapHeaders(headerMap, template);
      }

      return template;
    }

    private Map<String, Object> toQueryMap(Object value) {
      if (value instanceof Map) {
        return (Map<String, Object>) value;
      }
      try {
        return queryMapEncoder.encode(value);
      } catch (EncodeException e) {
        throw new IllegalStateException(e);
      }
    }

    private Object expandElements(Expander expander, Object value) {
      if (value instanceof Iterable) {
        return expandIterable(expander, (Iterable) value);
      }
      return expander.expand(value);
    }

    private List<String> expandIterable(Expander expander, Iterable value) {
      List<String> values = new ArrayList<String>();
      for (Object element : value) {
        if (element != null) {
          values.add(expander.expand(element));
        }
      }
      return values;
    }

    @SuppressWarnings("unchecked")
    private RequestTemplate addHeaderMapHeaders(Map<String, Object> headerMap,
                                                RequestTemplate mutable) {
      for (Entry<String, Object> currEntry : headerMap.entrySet()) {
        Collection<String> values = new ArrayList<String>();

        Object currValue = currEntry.getValue();
        if (currValue instanceof Iterable<?>) {
          Iterator<?> iter = ((Iterable<?>) currValue).iterator();
          while (iter.hasNext()) {
            Object nextObject = iter.next();
            values.add(nextObject == null ? null : nextObject.toString());
          }
        } else {
          values.add(currValue == null ? null : currValue.toString());
        }

        mutable.header(currEntry.getKey(), values);
      }
      return mutable;
    }

    @SuppressWarnings("unchecked")
    private RequestTemplate addQueryMapQueryParameters(Map<String, Object> queryMap,
                                                       RequestTemplate mutable) {
      for (Entry<String, Object> currEntry : queryMap.entrySet()) {
        Collection<String> values = new ArrayList<String>();

        Object currValue = currEntry.getValue();
        if (currValue instanceof Iterable<?>) {
          Iterator<?> iter = ((Iterable<?>) currValue).iterator();
          while (iter.hasNext()) {
            Object nextObject = iter.next();
            values.add(nextObject == null ? null : UriUtils.encode(nextObject.toString()));
          }
        } else if (currValue instanceof Object[]) {
          for (Object value : (Object[]) currValue) {
            values.add(value == null ? null : UriUtils.encode(value.toString()));
          }
        } else {
<<<<<<< HEAD
          values.add(currValue == null ? null : UriUtils.encode(currValue.toString()));
        }

        mutable.query(UriUtils.encode(currEntry.getKey()), values);
=======
          if (currValue != null) {
            values.add(encoded ? currValue.toString() : UriUtils.encode(currValue.toString()));
          }
        }

        if (values.size() > 0) {
          mutable.query(encoded ? currEntry.getKey() : UriUtils.encode(currEntry.getKey()), values);
        }
>>>>>>> a6fc182d
      }
      return mutable;
    }

    protected RequestTemplate resolve(Object[] argv,
                                      RequestTemplate mutable,
                                      Map<String, Object> variables) {
      return mutable.resolve(variables);
    }
  }

  private static class BuildFormEncodedTemplateFromArgs extends BuildTemplateByResolvingArgs {

    private final Encoder encoder;

    private BuildFormEncodedTemplateFromArgs(MethodMetadata metadata, Encoder encoder,
        QueryMapEncoder queryMapEncoder, Target target) {
      super(metadata, queryMapEncoder, target);
      this.encoder = encoder;
    }

    @Override
    protected RequestTemplate resolve(Object[] argv,
                                      RequestTemplate mutable,
                                      Map<String, Object> variables) {
      Map<String, Object> formVariables = new LinkedHashMap<String, Object>();
      for (Entry<String, Object> entry : variables.entrySet()) {
        if (metadata.formParams().contains(entry.getKey())) {
          formVariables.put(entry.getKey(), entry.getValue());
        }
      }
      try {
        encoder.encode(formVariables, Encoder.MAP_STRING_WILDCARD, mutable);
      } catch (EncodeException e) {
        throw e;
      } catch (RuntimeException e) {
        throw new EncodeException(e.getMessage(), e);
      }
      return super.resolve(argv, mutable, variables);
    }
  }

  private static class BuildEncodedTemplateFromArgs extends BuildTemplateByResolvingArgs {

    private final Encoder encoder;

    private BuildEncodedTemplateFromArgs(MethodMetadata metadata, Encoder encoder,
        QueryMapEncoder queryMapEncoder, Target target) {
      super(metadata, queryMapEncoder, target);
      this.encoder = encoder;
    }

    @Override
    protected RequestTemplate resolve(Object[] argv,
                                      RequestTemplate mutable,
                                      Map<String, Object> variables) {

      boolean alwaysEncodeBody = mutable.methodMetadata().alwaysEncodeBody();

      Object body = null;
      if (!alwaysEncodeBody) {
        body = argv[metadata.bodyIndex()];
        checkArgument(body != null, "Body parameter %s was null", metadata.bodyIndex());
      }

      try {
        if (alwaysEncodeBody) {
          body = argv == null ? new Object[0] : argv;
          encoder.encode(body, Object[].class, mutable);
        } else {
          encoder.encode(body, metadata.bodyType(), mutable);
        }
      } catch (EncodeException e) {
        throw e;
      } catch (RuntimeException e) {
        throw new EncodeException(e.getMessage(), e);
      }
      return super.resolve(argv, mutable, variables);
    }
  }
}<|MERGE_RESOLUTION|>--- conflicted
+++ resolved
@@ -316,21 +316,14 @@
             values.add(value == null ? null : UriUtils.encode(value.toString()));
           }
         } else {
-<<<<<<< HEAD
-          values.add(currValue == null ? null : UriUtils.encode(currValue.toString()));
-        }
-
-        mutable.query(UriUtils.encode(currEntry.getKey()), values);
-=======
           if (currValue != null) {
-            values.add(encoded ? currValue.toString() : UriUtils.encode(currValue.toString()));
+            values.add(UriUtils.encode(currValue.toString()));
           }
         }
 
         if (values.size() > 0) {
-          mutable.query(encoded ? currEntry.getKey() : UriUtils.encode(currEntry.getKey()), values);
-        }
->>>>>>> a6fc182d
+          mutable.query(UriUtils.encode(currEntry.getKey()), values);
+        }
       }
       return mutable;
     }
