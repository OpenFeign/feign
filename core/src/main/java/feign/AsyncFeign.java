--- conflicted
+++ resolved
@@ -13,21 +13,10 @@
  */
 package feign;
 
-<<<<<<< HEAD
-import feign.Logger.NoOpLogger;
-import feign.Request.Options;
-import feign.Target.HardCodedTarget;
-import feign.codec.Decoder;
-import feign.codec.Encoder;
-import feign.codec.ErrorDecoder;
-import java.io.IOException;
-import java.lang.reflect.Type;
-=======
 import feign.Logger.Level;
 import feign.Target.HardCodedTarget;
 import feign.codec.Decoder;
 import java.io.IOException;
->>>>>>> 75a3c1cf
 import java.util.Optional;
 import java.util.concurrent.CompletableFuture;
 import java.util.concurrent.CompletionException;
@@ -81,48 +70,17 @@
       return this;
     }
 
-<<<<<<< HEAD
+    public AsyncBuilder<C> defaultContextSupplier(AsyncContextSupplier<C> supplier) {
+      this.defaultContextSupplier = supplier;
+      return this;
+    }
+
+
     public AsyncBuilder<C> client(AsyncClient<C> client) {
       this.client = client;
       return this;
     }
 
-    /**
-     * @see Builder#mapAndDecode(ResponseMapper, Decoder)
-     */
-    public AsyncBuilder<C> mapAndDecode(ResponseMapper mapper, Decoder decoder) {
-      this.decoder = (response, type) -> decoder.decode(mapper.map(response, type), type);
-      return this;
-    }
-
-    /**
-     * @see Builder#decoder(Decoder)
-     */
-    public AsyncBuilder<C> decoder(Decoder decoder) {
-      this.decoder = decoder;
-      return this;
-    }
-
-    /**
-     * @see Builder#decode404()
-     * @deprecated
-     */
-    @Deprecated
-    public AsyncBuilder<C> decode404() {
-      this.dismiss404 = true;
-=======
-    public AsyncBuilder<C> defaultContextSupplier(AsyncContextSupplier<C> supplier) {
-      this.defaultContextSupplier = supplier;
->>>>>>> 75a3c1cf
-      return this;
-    }
-
-
-    public AsyncBuilder<C> client(AsyncClient<C> client) {
-      this.client = client;
-      return this;
-    }
-
 
     public <T> T target(Class<T> apiType, String url) {
       return target(new HardCodedTarget<>(apiType, url));
@@ -141,91 +99,6 @@
     }
 
     public AsyncFeign<C> build() {
-<<<<<<< HEAD
-      return new ReflectiveAsyncFeign<>(lazyInits());
-    }
-
-    // start of builder delgates
-
-    /**
-     * @see Builder#logLevel(Logger.Level)
-     */
-    public AsyncBuilder<C> logLevel(Logger.Level logLevel) {
-      builder.logLevel(logLevel);
-      this.logLevel = logLevel;
-      return this;
-    }
-
-    /**
-     * @see Builder#contract(Contract)
-     */
-    public AsyncBuilder<C> contract(Contract contract) {
-      builder.contract(contract);
-      return this;
-    }
-
-    /**
-     * @see Builder#logLevel(Logger.Level)
-     */
-    public AsyncBuilder<C> logger(Logger logger) {
-      builder.logger(logger);
-      this.logger = logger;
-      return this;
-    }
-
-    /**
-     * @see Builder#encoder(Encoder)
-     */
-    public AsyncBuilder<C> encoder(Encoder encoder) {
-      builder.encoder(encoder);
-      return this;
-    }
-
-    /**
-     * @see Builder#queryMapEncoder(QueryMapEncoder)
-     */
-    public AsyncBuilder<C> queryMapEncoder(QueryMapEncoder queryMapEncoder) {
-      builder.queryMapEncoder(queryMapEncoder);
-      return this;
-    }
-
-
-    /**
-     * @see Builder#options(Options)
-     */
-    public AsyncBuilder<C> options(Options options) {
-      builder.options(options);
-      return this;
-    }
-
-    /**
-     * @see Builder#requestInterceptor(RequestInterceptor)
-     */
-    public AsyncBuilder<C> requestInterceptor(RequestInterceptor requestInterceptor) {
-      builder.requestInterceptor(requestInterceptor);
-      return this;
-    }
-
-    public AsyncBuilder<C> responseInterceptor(ResponseInterceptor responseInterceptor) {
-      builder.responseInterceptor(responseInterceptor);
-      return this;
-    }
-
-    /**
-     * @see Builder#requestInterceptors(Iterable)
-     */
-    public AsyncBuilder<C> requestInterceptors(Iterable<RequestInterceptor> requestInterceptors) {
-      builder.requestInterceptors(requestInterceptors);
-      return this;
-    }
-
-    /**
-     * @see Builder#invocationHandlerFactory(InvocationHandlerFactory)
-     */
-    public AsyncBuilder<C> invocationHandlerFactory(InvocationHandlerFactory invocationHandlerFactory) {
-      builder.invocationHandlerFactory(invocationHandlerFactory);
-      return this;
-=======
       super.enrich();
       ThreadLocal<AsyncInvocation<C>> activeContextHolder = new ThreadLocal<>();
 
@@ -237,7 +110,7 @@
                   decoder,
                   errorDecoder,
                   dismiss404,
-                  closeAfterDecode),
+                  closeAfterDecode, responseInterceptor),
               AsyncResponseHandler.class,
               capabilities);
 
@@ -253,6 +126,7 @@
           .queryMapEncoder(queryMapEncoder)
           .options(options)
           .requestInterceptors(requestInterceptors)
+          .responseInterceptor(responseInterceptor)
           .invocationHandlerFactory(invocationHandlerFactory)
           .build(), defaultContextSupplier, activeContextHolder);
     }
@@ -331,7 +205,6 @@
           throw new AsyncJoinException(r.status(), cause.getMessage(), r.request(), cause);
         }
       };
->>>>>>> 75a3c1cf
     }
   }
 
