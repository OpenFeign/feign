/*
 * Copyright 2012-2022 The Feign Authors
 *
 * Licensed under the Apache License, Version 2.0 (the "License"); you may not use this file except
 * in compliance with the License. You may obtain a copy of the License at
 *
 * http://www.apache.org/licenses/LICENSE-2.0
 *
 * Unless required by applicable law or agreed to in writing, software distributed under the License
 * is distributed on an "AS IS" BASIS, WITHOUT WARRANTIES OR CONDITIONS OF ANY KIND, either express
 * or implied. See the License for the specific language governing permissions and limitations under
 * the License.
 */
package feign;

import feign.Logger.Level;
import feign.codec.Decoder;
import feign.codec.ErrorDecoder;
import java.lang.reflect.Type;
import java.util.concurrent.CompletableFuture;

/**
 * The response handler that is used to provide asynchronous support on top of standard response
 * handling
 */
@Experimental
<<<<<<< HEAD
public class AsyncResponseHandler {
  private final ResponseHandler responseHandler;
=======
class AsyncResponseHandler {

  private static final long MAX_RESPONSE_BUFFER_SIZE = 8192L;

  private final Level logLevel;
  private final Logger logger;

  private final Decoder decoder;
  private final ErrorDecoder errorDecoder;
  private final boolean dismiss404;
  private final boolean closeAfterDecode;

  private final ResponseInterceptor responseInterceptor;
>>>>>>> 542312e6

  AsyncResponseHandler(Level logLevel, Logger logger, Decoder decoder,
      ErrorDecoder errorDecoder, boolean dismiss404, boolean closeAfterDecode,
      ResponseInterceptor responseInterceptor) {
    this.responseHandler = new ResponseHandler(
        logLevel, logger, decoder,
        errorDecoder, dismiss404, closeAfterDecode,
        responseInterceptor);
  }

  public CompletableFuture<Object> handleResponse(String configKey,
                                                  Response response,
                                                  Type returnType,
                                                  long elapsedTime) {
    CompletableFuture<Object> resultFuture = new CompletableFuture<>();
    handleResponse(resultFuture, configKey, response, returnType, elapsedTime);
    return resultFuture;
  }

<<<<<<< HEAD
  /**
   * @deprecated use {@link #handleResponse(String, Response, Type, long)} instead.
   */
  @Deprecated()
  public void handleResponse(CompletableFuture<Object> resultFuture,
                             String configKey,
                             Response response,
                             Type returnType,
                             long elapsedTime) {
=======
  void handleResponse(CompletableFuture<Object> resultFuture,
                      String configKey,
                      Response response,
                      Type returnType,
                      long elapsedTime) {
    // copied fairly liberally from SynchronousMethodHandler
    boolean shouldClose = true;

>>>>>>> 542312e6
    try {
      resultFuture.complete(
          this.responseHandler.handleResponse(configKey, response, returnType, elapsedTime));
    } catch (Exception e) {
      resultFuture.completeExceptionally(e);
    }
  }
}<|MERGE_RESOLUTION|>--- conflicted
+++ resolved
@@ -24,24 +24,8 @@
  * handling
  */
 @Experimental
-<<<<<<< HEAD
-public class AsyncResponseHandler {
+class AsyncResponseHandler {
   private final ResponseHandler responseHandler;
-=======
-class AsyncResponseHandler {
-
-  private static final long MAX_RESPONSE_BUFFER_SIZE = 8192L;
-
-  private final Level logLevel;
-  private final Logger logger;
-
-  private final Decoder decoder;
-  private final ErrorDecoder errorDecoder;
-  private final boolean dismiss404;
-  private final boolean closeAfterDecode;
-
-  private final ResponseInterceptor responseInterceptor;
->>>>>>> 542312e6
 
   AsyncResponseHandler(Level logLevel, Logger logger, Decoder decoder,
       ErrorDecoder errorDecoder, boolean dismiss404, boolean closeAfterDecode,
@@ -61,26 +45,15 @@
     return resultFuture;
   }
 
-<<<<<<< HEAD
   /**
    * @deprecated use {@link #handleResponse(String, Response, Type, long)} instead.
    */
   @Deprecated()
-  public void handleResponse(CompletableFuture<Object> resultFuture,
+  void handleResponse(CompletableFuture<Object> resultFuture,
                              String configKey,
                              Response response,
                              Type returnType,
                              long elapsedTime) {
-=======
-  void handleResponse(CompletableFuture<Object> resultFuture,
-                      String configKey,
-                      Response response,
-                      Type returnType,
-                      long elapsedTime) {
-    // copied fairly liberally from SynchronousMethodHandler
-    boolean shouldClose = true;
-
->>>>>>> 542312e6
     try {
       resultFuture.complete(
           this.responseHandler.handleResponse(configKey, response, returnType, elapsedTime));
