--- conflicted
+++ resolved
@@ -30,27 +30,22 @@
   private Integer queryMapIndex;
   private boolean queryMapEncoded;
   private transient Type bodyType;
-  private RequestTemplate template = new RequestTemplate();
-  private List<String> formParams = new ArrayList<String>();
-  private Map<Integer, Collection<String>> indexToName =
+  private final RequestTemplate template = new RequestTemplate();
+  private final List<String> formParams = new ArrayList<String>();
+  private final Map<Integer, Collection<String>> indexToName =
       new LinkedHashMap<Integer, Collection<String>>();
-  private Map<Integer, Class<? extends Expander>> indexToExpanderClass =
+  private final Map<Integer, Class<? extends Expander>> indexToExpanderClass =
       new LinkedHashMap<Integer, Class<? extends Expander>>();
-  private Map<Integer, Boolean> indexToEncoded = new LinkedHashMap<Integer, Boolean>();
+  private final Map<Integer, Boolean> indexToEncoded = new LinkedHashMap<Integer, Boolean>();
   private transient Map<Integer, Expander> indexToExpander;
-<<<<<<< HEAD
+  private BitSet parameterToIgnore = new BitSet();
+  private boolean ignored;
   private transient Class<?> targetType;
   private transient Method method;
 
   MethodMetadata() {
     template.methodMetadata(this);
   }
-=======
-  private BitSet parameterToIgnore = new BitSet();
-  private boolean ignored;
-
-  MethodMetadata() {}
->>>>>>> 2dbe24a4
 
   /**
    * Used as a reference to this method. For example, {@link Logger#log(String, String, Object...)
@@ -172,25 +167,6 @@
     return indexToExpander;
   }
 
-<<<<<<< HEAD
-  public MethodMetadata targetType(Class<?> targetType) {
-    this.targetType = targetType;
-    return this;
-  }
-
-  public Class<?> targetType() {
-    return targetType;
-  }
-
-  public MethodMetadata method(Method method) {
-    this.method = method;
-    return this;
-  }
-
-  public Method method() {
-    return method;
-  }
-=======
   /**
    * @param i individual parameter that should be ignored
    * @return this instance
@@ -242,5 +218,22 @@
     return ignored;
   }
 
->>>>>>> 2dbe24a4
+  public MethodMetadata targetType(Class<?> targetType) {
+    this.targetType = targetType;
+    return this;
+  }
+
+  public Class<?> targetType() {
+    return targetType;
+  }
+
+  public MethodMetadata method(Method method) {
+    this.method = method;
+    return this;
+  }
+
+  public Method method() {
+    return method;
+  }
+
 }