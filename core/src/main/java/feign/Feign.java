--- conflicted
+++ resolved
@@ -205,11 +205,7 @@
     public Feign internalBuild() {
       final ResponseHandler responseHandler =
           new ResponseHandler(logLevel, logger, decoder, errorDecoder,
-<<<<<<< HEAD
-              dismiss404, closeAfterDecode, executionChain());
-=======
-              dismiss404, closeAfterDecode, decodeVoid, responseInterceptor);
->>>>>>> c39376fd
+              dismiss404, closeAfterDecode, decodeVoid, executionChain());
       MethodHandler.Factory<Object> methodHandlerFactory =
           new SynchronousMethodHandler.Factory(client, retryer, requestInterceptors,
               responseHandler, logger, logLevel, propagationPolicy,
