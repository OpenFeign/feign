/**
 * Copyright 2012-2018 The Feign Authors
 *
 * Licensed under the Apache License, Version 2.0 (the "License"); you may not use this file except
 * in compliance with the License. You may obtain a copy of the License at
 *
 * http://www.apache.org/licenses/LICENSE-2.0
 *
 * Unless required by applicable law or agreed to in writing, software distributed under the License
 * is distributed on an "AS IS" BASIS, WITHOUT WARRANTIES OR CONDITIONS OF ANY KIND, either express
 * or implied. See the License for the specific language governing permissions and limitations under
 * the License.
 */
package feign;

import java.io.IOException;
import java.lang.reflect.Method;
import java.lang.reflect.Type;
import java.util.ArrayList;
import java.util.List;
import feign.Logger.NoOpLogger;
import feign.ReflectiveFeign.ParseHandlersByName;
import feign.Request.Options;
import feign.Target.HardCodedTarget;
import feign.codec.Decoder;
import feign.codec.Encoder;
import feign.codec.ErrorDecoder;

/**
 * Feign's purpose is to ease development against http apis that feign restfulness. <br>
 * In implementation, Feign is a {@link Feign#newInstance factory} for generating {@link Target
 * targeted} http apis.
 */
public abstract class Feign {

  public static Builder builder() {
    return new Builder();
  }

  /**
   * Configuration keys are formatted as unresolved <a href=
   * "http://docs.oracle.com/javase/6/docs/jdk/api/javadoc/doclet/com/sun/javadoc/SeeTag.html" >see
   * tags</a>. This method exposes that format, in case you need to create the same value as
   * {@link MethodMetadata#configKey()} for correlation purposes.
   *
   * <p>
   * Here are some sample encodings:
   *
   * <pre>
   * <ul>
   *   <li>{@code Route53}: would match a class {@code route53.Route53}</li>
   *   <li>{@code Route53#list()}: would match a method {@code route53.Route53#list()}</li>
   *   <li>{@code Route53#listAt(Marker)}: would match a method {@code
   * route53.Route53#listAt(Marker)}</li>
   *   <li>{@code Route53#listByNameAndType(String, String)}: would match a method {@code
   * route53.Route53#listAt(String, String)}</li>
   * </ul>
   * </pre>
   *
   * Note that there is no whitespace expected in a key!
   *
   * @param targetType {@link feign.Target#type() type} of the Feign interface.
   * @param method invoked method, present on {@code type} or its super.
   * @see MethodMetadata#configKey()
   */
  public static String configKey(Class targetType, Method method) {
    StringBuilder builder = new StringBuilder();
    builder.append(targetType.getSimpleName());
    builder.append('#').append(method.getName()).append('(');
    for (Type param : method.getGenericParameterTypes()) {
      param = Types.resolve(targetType, targetType, param);
      builder.append(Types.getRawType(param).getSimpleName()).append(',');
    }
    if (method.getParameterTypes().length > 0) {
      builder.deleteCharAt(builder.length() - 1);
    }
    return builder.append(')').toString();
  }

  /**
   * @deprecated use {@link #configKey(Class, Method)} instead.
   */
  @Deprecated
  public static String configKey(Method method) {
    return configKey(method.getDeclaringClass(), method);
  }

  /**
   * Returns a new instance of an HTTP API, defined by annotations in the {@link Feign Contract},
   * for the specified {@code target}. You should cache this result.
   */
  public abstract <T> T newInstance(Target<T> target);

  public static class Builder {

    private final List<RequestInterceptor> requestInterceptors =
        new ArrayList<RequestInterceptor>();
    private Logger.Level logLevel = Logger.Level.NONE;
    private Contract contract = new Contract.Default();
    private Client client = new Client.Default(null, null);
    private Retryer retryer = new Retryer.Default();
    private Logger logger = new NoOpLogger();
    private Encoder encoder = new Encoder.Default();
    private Decoder decoder = new Decoder.Default();
    private QueryMapEncoder queryMapEncoder = new QueryMapEncoder.Default();
    private ErrorDecoder errorDecoder = new ErrorDecoder.Default();
    private Options options = new Options();
    private InvocationHandlerFactory invocationHandlerFactory =
        new InvocationHandlerFactory.Default();
    private MethodHandlerFactory.Builder methodHandlerFactoryBuilder = new MethodHandlerFactory.Builder();
    private FeignFactory feignFactory = new FeignFactory.Factory();
    private boolean decode404;
    private boolean closeAfterDecode = true;

    public Builder logLevel(Logger.Level logLevel) {
      this.logLevel = logLevel;
      return this;
    }

    public Builder contract(Contract contract) {
      this.contract = contract;
      return this;
    }

    public Builder client(Client client) {
      this.client = client;
      return this;
    }

    public Builder retryer(Retryer retryer) {
      this.retryer = retryer;
      return this;
    }

    public Builder logger(Logger logger) {
      this.logger = logger;
      return this;
    }

    public Builder encoder(Encoder encoder) {
      this.encoder = encoder;
      return this;
    }

    public Builder decoder(Decoder decoder) {
      this.decoder = decoder;
      return this;
    }

    public Builder queryMapEncoder(QueryMapEncoder queryMapEncoder) {
      this.queryMapEncoder = queryMapEncoder;
      return this;
    }

    /**
     * Allows to map the response before passing it to the decoder.
     */
    public Builder mapAndDecode(ResponseMapper mapper, Decoder decoder) {
      this.decoder = new ResponseMappingDecoder(mapper, decoder);
      return this;
    }

    /**
     * This flag indicates that the {@link #decoder(Decoder) decoder} should process responses with
     * 404 status, specifically returning null or empty instead of throwing {@link FeignException}.
     *
     * <p/>
     * All first-party (ex gson) decoders return well-known empty values defined by
     * {@link Util#emptyValueOf}. To customize further, wrap an existing {@link #decoder(Decoder)
     * decoder} or make your own.
     *
     * <p/>
     * This flag only works with 404, as opposed to all or arbitrary status codes. This was an
     * explicit decision: 404 -> empty is safe, common and doesn't complicate redirection, retry or
     * fallback policy. If your server returns a different status for not-found, correct via a
     * custom {@link #client(Client) client}.
     *
     * @since 8.12
     */
    public Builder decode404() {
      this.decode404 = true;
      return this;
    }

    public Builder errorDecoder(ErrorDecoder errorDecoder) {
      this.errorDecoder = errorDecoder;
      return this;
    }

    public Builder options(Options options) {
      this.options = options;
      return this;
    }

    /**
     * Adds a single request interceptor to the builder.
     */
    public Builder requestInterceptor(RequestInterceptor requestInterceptor) {
      this.requestInterceptors.add(requestInterceptor);
      return this;
    }

    /**
     * Sets the full set of request interceptors for the builder, overwriting any previous
     * interceptors.
     */
    public Builder requestInterceptors(Iterable<RequestInterceptor> requestInterceptors) {
      this.requestInterceptors.clear();
      for (RequestInterceptor requestInterceptor : requestInterceptors) {
        this.requestInterceptors.add(requestInterceptor);
      }
      return this;
    }

    /**
     * Allows you to override how reflective dispatch works inside of Feign.
     */
    public Builder invocationHandlerFactory(InvocationHandlerFactory invocationHandlerFactory) {
      this.invocationHandlerFactory = invocationHandlerFactory;
      return this;
    }

    /**
<<<<<<< HEAD
     * Allows you to override how the method is handled inside of Feign.
     */
    public Builder methodHandlerFactory(MethodHandlerFactory.Builder methodHandlerFactoryBuilder) {
      this.methodHandlerFactoryBuilder = methodHandlerFactoryBuilder;
=======
     * This flag indicates that the response should not be automatically closed upon completion of
     * decoding the message. This should be set if you plan on processing the response into a
     * lazy-evaluated construct, such as a {@link java.util.Iterator}.
     *
     * </p>
     * Feign standard decoders do not have built in support for this flag. If you are using this
     * flag, you MUST also use a custom Decoder, and be sure to close all resources appropriately
     * somewhere in the Decoder (you can use {@link Util#ensureClosed} for convenience).
     *
     * @since 9.6
     *
     */
    public Builder doNotCloseAfterDecode() {
      this.closeAfterDecode = false;
>>>>>>> 9875a16f
      return this;
    }

    public <T> T target(Class<T> apiType, String url) {
      return target(new HardCodedTarget<T>(apiType, url));
    }

    public <T> T target(Target<T> target) {
      return build().newInstance(target);
    }


    public Feign build() {
<<<<<<< HEAD
      MethodHandlerFactory methodHandlerFactory =
          methodHandlerFactoryBuilder
                  .client(client)
                  .retryer(retryer)
                  .requestInterceptors(requestInterceptors)
                  .logger(logger)
                  .logLevel(logLevel)
                  .decode404(decode404)
                  .build();

      ParseHandlersByName handlersByName =
          new ParseHandlersByName(contract, options, encoder, decoder,
                                  errorDecoder, methodHandlerFactory);

      return feignFactory.create(handlersByName, invocationHandlerFactory);
=======
      SynchronousMethodHandler.Factory synchronousMethodHandlerFactory =
          new SynchronousMethodHandler.Factory(client, retryer, requestInterceptors, logger,
              logLevel, decode404, closeAfterDecode);
      ParseHandlersByName handlersByName =
          new ParseHandlersByName(contract, options, encoder, decoder, queryMapEncoder,
              errorDecoder, synchronousMethodHandlerFactory);
      return new ReflectiveFeign(handlersByName, invocationHandlerFactory, queryMapEncoder);
>>>>>>> 9875a16f
    }
  }

  static class ResponseMappingDecoder implements Decoder {

    private final ResponseMapper mapper;
    private final Decoder delegate;

    ResponseMappingDecoder(ResponseMapper mapper, Decoder decoder) {
      this.mapper = mapper;
      this.delegate = decoder;
    }

    @Override
    public Object decode(Response response, Type type) throws IOException {
      return delegate.decode(mapper.map(response, type), type);
    }
  }
}<|MERGE_RESOLUTION|>--- conflicted
+++ resolved
@@ -221,12 +221,6 @@
     }
 
     /**
-<<<<<<< HEAD
-     * Allows you to override how the method is handled inside of Feign.
-     */
-    public Builder methodHandlerFactory(MethodHandlerFactory.Builder methodHandlerFactoryBuilder) {
-      this.methodHandlerFactoryBuilder = methodHandlerFactoryBuilder;
-=======
      * This flag indicates that the response should not be automatically closed upon completion of
      * decoding the message. This should be set if you plan on processing the response into a
      * lazy-evaluated construct, such as a {@link java.util.Iterator}.
@@ -241,7 +235,14 @@
      */
     public Builder doNotCloseAfterDecode() {
       this.closeAfterDecode = false;
->>>>>>> 9875a16f
+      return this;
+    }
+
+    /**
+     * Allows you to override how the method is handled inside of Feign.
+     */
+    public Builder methodHandlerFactory(MethodHandlerFactory.Builder methodHandlerFactoryBuilder) {
+      this.methodHandlerFactoryBuilder = methodHandlerFactoryBuilder;
       return this;
     }
 
@@ -255,31 +256,22 @@
 
 
     public Feign build() {
-<<<<<<< HEAD
       MethodHandlerFactory methodHandlerFactory =
-          methodHandlerFactoryBuilder
-                  .client(client)
-                  .retryer(retryer)
-                  .requestInterceptors(requestInterceptors)
-                  .logger(logger)
-                  .logLevel(logLevel)
-                  .decode404(decode404)
-                  .build();
-
-      ParseHandlersByName handlersByName =
-          new ParseHandlersByName(contract, options, encoder, decoder,
-                                  errorDecoder, methodHandlerFactory);
-
-      return feignFactory.create(handlersByName, invocationHandlerFactory);
-=======
-      SynchronousMethodHandler.Factory synchronousMethodHandlerFactory =
-          new SynchronousMethodHandler.Factory(client, retryer, requestInterceptors, logger,
-              logLevel, decode404, closeAfterDecode);
+        methodHandlerFactoryBuilder
+          .client(client)
+          .retryer(retryer)
+          .requestInterceptors(requestInterceptors)
+          .logger(logger)
+          .logLevel(logLevel)
+          .decode404(decode404)
+          .closeAfterDecode(closeAfterDecode)
+          .build();
+
       ParseHandlersByName handlersByName =
           new ParseHandlersByName(contract, options, encoder, decoder, queryMapEncoder,
-              errorDecoder, synchronousMethodHandlerFactory);
-      return new ReflectiveFeign(handlersByName, invocationHandlerFactory, queryMapEncoder);
->>>>>>> 9875a16f
+                                  errorDecoder, methodHandlerFactory);
+
+      return feignFactory.create(handlersByName, invocationHandlerFactory);
     }
   }
 
