/*
 * Copyright 2012-2022 The Feign Authors
 *
 * Licensed under the Apache License, Version 2.0 (the "License"); you may not use this file except
 * in compliance with the License. You may obtain a copy of the License at
 *
 * http://www.apache.org/licenses/LICENSE-2.0
 *
 * Unless required by applicable law or agreed to in writing, software distributed under the License
 * is distributed on an "AS IS" BASIS, WITHOUT WARRANTIES OR CONDITIONS OF ANY KIND, either express
 * or implied. See the License for the specific language governing permissions and limitations under
 * the License.
 */
package feign;

<<<<<<< HEAD
import static feign.ExceptionPropagationPolicy.NONE;
import feign.Logger.NoOpLogger;
=======
>>>>>>> 75a3c1cf
import feign.ReflectiveFeign.ParseHandlersByName;
import feign.Target.HardCodedTarget;
import feign.codec.Decoder;
import java.io.IOException;
import java.lang.reflect.Method;
import java.lang.reflect.Type;
<<<<<<< HEAD
import java.util.ArrayList;
import java.util.List;
import java.util.stream.Collectors;
=======
>>>>>>> 75a3c1cf

/**
 * Feign's purpose is to ease development against http apis that feign restfulness. <br>
 * In implementation, Feign is a {@link Feign#newInstance factory} for generating {@link Target
 * targeted} http apis.
 */
public abstract class Feign {

  public static Builder builder() {
    return new Builder();
  }

  /**
   * Configuration keys are formatted as unresolved <a href=
   * "http://docs.oracle.com/javase/6/docs/jdk/api/javadoc/doclet/com/sun/javadoc/SeeTag.html" >see
   * tags</a>. This method exposes that format, in case you need to create the same value as
   * {@link MethodMetadata#configKey()} for correlation purposes.
   *
   * <p>
   * Here are some sample encodings:
   *
   * <pre>
   * <ul>
   *   <li>{@code
   * Route53
   * }: would match a class {@code
   * route53.Route53
   * }</li>
   *   <li>{@code Route53#list()}: would match a method {@code route53.Route53#list()}</li>
   *   <li>{@code Route53#listAt(Marker)}: would match a method {@code
   * route53.Route53#listAt(Marker)}</li>
   *   <li>{@code Route53#listByNameAndType(String, String)}: would match a method {@code
   * route53.Route53#listAt(String, String)}</li>
   * </ul>
   * </pre>
   *
   * Note that there is no whitespace expected in a key!
   *
   * @param targetType {@link feign.Target#type() type} of the Feign interface.
   * @param method invoked method, present on {@code type} or its super.
   * @see MethodMetadata#configKey()
   */
  public static String configKey(Class targetType, Method method) {
    StringBuilder builder = new StringBuilder();
    builder.append(targetType.getSimpleName());
    builder.append('#').append(method.getName()).append('(');
    for (Type param : method.getGenericParameterTypes()) {
      param = Types.resolve(targetType, targetType, param);
      builder.append(Types.getRawType(param).getSimpleName()).append(',');
    }
    if (method.getParameterTypes().length > 0) {
      builder.deleteCharAt(builder.length() - 1);
    }
    return builder.append(')').toString();
  }

  /**
   * @deprecated use {@link #configKey(Class, Method)} instead.
   */
  @Deprecated
  public static String configKey(Method method) {
    return configKey(method.getDeclaringClass(), method);
  }

  /**
   * Returns a new instance of an HTTP API, defined by annotations in the {@link Feign Contract},
   * for the specified {@code target}. You should cache this result.
   */
  public abstract <T> T newInstance(Target<T> target);

  public static class Builder extends BaseBuilder<Builder> {

<<<<<<< HEAD
    private final List<RequestInterceptor> requestInterceptors =
        new ArrayList<>();
    private ResponseInterceptor responseInterceptor = ResponseInterceptor.DEFAULT;
    private Logger.Level logLevel = Logger.Level.NONE;
    private Contract contract = new Contract.Default();
=======
>>>>>>> 75a3c1cf
    private Client client = new Client.Default(null, null);
    private boolean forceDecoding = false;

    public Builder client(Client client) {
      this.client = client;
      return this;
    }

<<<<<<< HEAD
    public Builder retryer(Retryer retryer) {
      this.retryer = retryer;
      return this;
    }

    public Builder logger(Logger logger) {
      this.logger = logger;
      return this;
    }

    public Builder encoder(Encoder encoder) {
      this.encoder = encoder;
      return this;
    }

    public Builder decoder(Decoder decoder) {
      this.decoder = decoder;
      return this;
    }

    public Builder queryMapEncoder(QueryMapEncoder queryMapEncoder) {
      this.queryMapEncoder = queryMapEncoder;
      return this;
    }

    /**
     * Allows to map the response before passing it to the decoder.
     */
    public Builder mapAndDecode(ResponseMapper mapper, Decoder decoder) {
      this.decoder = new ResponseMappingDecoder(mapper, decoder);
      return this;
    }

    /**
     * This flag indicates that the {@link #decoder(Decoder) decoder} should process responses with
     * 404 status, specifically returning null or empty instead of throwing {@link FeignException}.
     *
     * <p/>
     * All first-party (ex gson) decoders return well-known empty values defined by
     * {@link Util#emptyValueOf}. To customize further, wrap an existing {@link #decoder(Decoder)
     * decoder} or make your own.
     *
     * <p/>
     * This flag only works with 404, as opposed to all or arbitrary status codes. This was an
     * explicit decision: 404 -> empty is safe, common and doesn't complicate redirection, retry or
     * fallback policy. If your server returns a different status for not-found, correct via a
     * custom {@link #client(Client) client}.
     *
     * @since 8.12
     * @deprecated
     */
    @Deprecated
    public Builder decode404() {
      this.dismiss404 = true;
      return this;
    }

    /**
     * This flag indicates that the {@link #decoder(Decoder) decoder} should process responses with
     * 404 status, specifically returning null or empty instead of throwing {@link FeignException}.
     *
     * <p/>
     * All first-party (ex gson) decoders return well-known empty values defined by
     * {@link Util#emptyValueOf}. To customize further, wrap an existing {@link #decoder(Decoder)
     * decoder} or make your own.
     *
     * <p/>
     * This flag only works with 404, as opposed to all or arbitrary status codes. This was an
     * explicit decision: 404 -> empty is safe, common and doesn't complicate redirection, retry or
     * fallback policy. If your server returns a different status for not-found, correct via a
     * custom {@link #client(Client) client}.
     *
     * @since 11.9
     */
    public Builder dismiss404() {
      this.dismiss404 = true;
      return this;
    }

    public Builder errorDecoder(ErrorDecoder errorDecoder) {
      this.errorDecoder = errorDecoder;
      return this;
    }

    public Builder options(Options options) {
      this.options = options;
      return this;
    }

    /**
     * Adds a single request interceptor to the builder.
     */
    public Builder requestInterceptor(RequestInterceptor requestInterceptor) {
      this.requestInterceptors.add(requestInterceptor);
      return this;
    }

    /**
     * Adds a single response interceptor to the builder.
     */
    public Builder responseInterceptor(ResponseInterceptor responseInterceptor) {
      this.responseInterceptor = responseInterceptor;
      return this;
    }

    /**
     * Sets the full set of request interceptors for the builder, overwriting any previous
     * interceptors.
     */
    public Builder requestInterceptors(Iterable<RequestInterceptor> requestInterceptors) {
      this.requestInterceptors.clear();
      for (RequestInterceptor requestInterceptor : requestInterceptors) {
        this.requestInterceptors.add(requestInterceptor);
      }
      return this;
    }

    /**
     * Allows you to override how reflective dispatch works inside of Feign.
     */
    public Builder invocationHandlerFactory(InvocationHandlerFactory invocationHandlerFactory) {
      this.invocationHandlerFactory = invocationHandlerFactory;
      return this;
    }

    /**
     * This flag indicates that the response should not be automatically closed upon completion of
     * decoding the message. This should be set if you plan on processing the response into a
     * lazy-evaluated construct, such as a {@link java.util.Iterator}.
     *
     * </p>
     * Feign standard decoders do not have built in support for this flag. If you are using this
     * flag, you MUST also use a custom Decoder, and be sure to close all resources appropriately
     * somewhere in the Decoder (you can use {@link Util#ensureClosed} for convenience).
     *
     * @since 9.6
     *
     */
    public Builder doNotCloseAfterDecode() {
      this.closeAfterDecode = false;
      return this;
    }

    public Builder exceptionPropagationPolicy(ExceptionPropagationPolicy propagationPolicy) {
      this.propagationPolicy = propagationPolicy;
      return this;
    }

    public Builder addCapability(Capability capability) {
      this.capabilities.add(capability);
      return this;
    }

=======
>>>>>>> 75a3c1cf
    /**
     * Internal - used to indicate that the decoder should be immediately called
     */
    Builder forceDecoding() {
      this.forceDecoding = true;
      return this;
    }

    public <T> T target(Class<T> apiType, String url) {
      return target(new HardCodedTarget<>(apiType, url));
    }

    public <T> T target(Target<T> target) {
      return build().newInstance(target);
    }

    public Feign build() {
<<<<<<< HEAD
      Client client = Capability.enrich(this.client, capabilities);
      Retryer retryer = Capability.enrich(this.retryer, capabilities);
      List<RequestInterceptor> requestInterceptors = this.requestInterceptors.stream()
          .map(ri -> Capability.enrich(ri, capabilities))
          .collect(Collectors.toList());
      Logger logger = Capability.enrich(this.logger, capabilities);
      Contract contract = Capability.enrich(this.contract, capabilities);
      Options options = Capability.enrich(this.options, capabilities);
      Encoder encoder = Capability.enrich(this.encoder, capabilities);
      Decoder decoder = Capability.enrich(this.decoder, capabilities);
      InvocationHandlerFactory invocationHandlerFactory =
          Capability.enrich(this.invocationHandlerFactory, capabilities);
      QueryMapEncoder queryMapEncoder = Capability.enrich(this.queryMapEncoder, capabilities);
      ResponseInterceptor responseInterceptor = null;
      if (this.responseInterceptor != null) {
        responseInterceptor = Capability.enrich(this.responseInterceptor, capabilities);
      }
=======
      super.enrich();
>>>>>>> 75a3c1cf

      SynchronousMethodHandler.Factory synchronousMethodHandlerFactory =
          new SynchronousMethodHandler.Factory(client, retryer, requestInterceptors,
              responseInterceptor, logger, logLevel, dismiss404, closeAfterDecode,
              propagationPolicy, forceDecoding);
      ParseHandlersByName handlersByName =
          new ParseHandlersByName(contract, options, encoder, decoder, queryMapEncoder,
              errorDecoder, synchronousMethodHandlerFactory);
      return new ReflectiveFeign(handlersByName, invocationHandlerFactory, queryMapEncoder);
    }
  }

  public static class ResponseMappingDecoder implements Decoder {

    private final ResponseMapper mapper;
    private final Decoder delegate;

    public ResponseMappingDecoder(ResponseMapper mapper, Decoder decoder) {
      this.mapper = mapper;
      this.delegate = decoder;
    }

    @Override
    public Object decode(Response response, Type type) throws IOException {
      return delegate.decode(mapper.map(response, type), type);
    }
  }
}<|MERGE_RESOLUTION|>--- conflicted
+++ resolved
@@ -13,23 +13,12 @@
  */
 package feign;
 
-<<<<<<< HEAD
-import static feign.ExceptionPropagationPolicy.NONE;
-import feign.Logger.NoOpLogger;
-=======
->>>>>>> 75a3c1cf
 import feign.ReflectiveFeign.ParseHandlersByName;
 import feign.Target.HardCodedTarget;
 import feign.codec.Decoder;
 import java.io.IOException;
 import java.lang.reflect.Method;
 import java.lang.reflect.Type;
-<<<<<<< HEAD
-import java.util.ArrayList;
-import java.util.List;
-import java.util.stream.Collectors;
-=======
->>>>>>> 75a3c1cf
 
 /**
  * Feign's purpose is to ease development against http apis that feign restfulness. <br>
@@ -102,178 +91,15 @@
 
   public static class Builder extends BaseBuilder<Builder> {
 
-<<<<<<< HEAD
-    private final List<RequestInterceptor> requestInterceptors =
-        new ArrayList<>();
-    private ResponseInterceptor responseInterceptor = ResponseInterceptor.DEFAULT;
-    private Logger.Level logLevel = Logger.Level.NONE;
-    private Contract contract = new Contract.Default();
-=======
->>>>>>> 75a3c1cf
     private Client client = new Client.Default(null, null);
     private boolean forceDecoding = false;
 
     public Builder client(Client client) {
       this.client = client;
+
       return this;
     }
 
-<<<<<<< HEAD
-    public Builder retryer(Retryer retryer) {
-      this.retryer = retryer;
-      return this;
-    }
-
-    public Builder logger(Logger logger) {
-      this.logger = logger;
-      return this;
-    }
-
-    public Builder encoder(Encoder encoder) {
-      this.encoder = encoder;
-      return this;
-    }
-
-    public Builder decoder(Decoder decoder) {
-      this.decoder = decoder;
-      return this;
-    }
-
-    public Builder queryMapEncoder(QueryMapEncoder queryMapEncoder) {
-      this.queryMapEncoder = queryMapEncoder;
-      return this;
-    }
-
-    /**
-     * Allows to map the response before passing it to the decoder.
-     */
-    public Builder mapAndDecode(ResponseMapper mapper, Decoder decoder) {
-      this.decoder = new ResponseMappingDecoder(mapper, decoder);
-      return this;
-    }
-
-    /**
-     * This flag indicates that the {@link #decoder(Decoder) decoder} should process responses with
-     * 404 status, specifically returning null or empty instead of throwing {@link FeignException}.
-     *
-     * <p/>
-     * All first-party (ex gson) decoders return well-known empty values defined by
-     * {@link Util#emptyValueOf}. To customize further, wrap an existing {@link #decoder(Decoder)
-     * decoder} or make your own.
-     *
-     * <p/>
-     * This flag only works with 404, as opposed to all or arbitrary status codes. This was an
-     * explicit decision: 404 -> empty is safe, common and doesn't complicate redirection, retry or
-     * fallback policy. If your server returns a different status for not-found, correct via a
-     * custom {@link #client(Client) client}.
-     *
-     * @since 8.12
-     * @deprecated
-     */
-    @Deprecated
-    public Builder decode404() {
-      this.dismiss404 = true;
-      return this;
-    }
-
-    /**
-     * This flag indicates that the {@link #decoder(Decoder) decoder} should process responses with
-     * 404 status, specifically returning null or empty instead of throwing {@link FeignException}.
-     *
-     * <p/>
-     * All first-party (ex gson) decoders return well-known empty values defined by
-     * {@link Util#emptyValueOf}. To customize further, wrap an existing {@link #decoder(Decoder)
-     * decoder} or make your own.
-     *
-     * <p/>
-     * This flag only works with 404, as opposed to all or arbitrary status codes. This was an
-     * explicit decision: 404 -> empty is safe, common and doesn't complicate redirection, retry or
-     * fallback policy. If your server returns a different status for not-found, correct via a
-     * custom {@link #client(Client) client}.
-     *
-     * @since 11.9
-     */
-    public Builder dismiss404() {
-      this.dismiss404 = true;
-      return this;
-    }
-
-    public Builder errorDecoder(ErrorDecoder errorDecoder) {
-      this.errorDecoder = errorDecoder;
-      return this;
-    }
-
-    public Builder options(Options options) {
-      this.options = options;
-      return this;
-    }
-
-    /**
-     * Adds a single request interceptor to the builder.
-     */
-    public Builder requestInterceptor(RequestInterceptor requestInterceptor) {
-      this.requestInterceptors.add(requestInterceptor);
-      return this;
-    }
-
-    /**
-     * Adds a single response interceptor to the builder.
-     */
-    public Builder responseInterceptor(ResponseInterceptor responseInterceptor) {
-      this.responseInterceptor = responseInterceptor;
-      return this;
-    }
-
-    /**
-     * Sets the full set of request interceptors for the builder, overwriting any previous
-     * interceptors.
-     */
-    public Builder requestInterceptors(Iterable<RequestInterceptor> requestInterceptors) {
-      this.requestInterceptors.clear();
-      for (RequestInterceptor requestInterceptor : requestInterceptors) {
-        this.requestInterceptors.add(requestInterceptor);
-      }
-      return this;
-    }
-
-    /**
-     * Allows you to override how reflective dispatch works inside of Feign.
-     */
-    public Builder invocationHandlerFactory(InvocationHandlerFactory invocationHandlerFactory) {
-      this.invocationHandlerFactory = invocationHandlerFactory;
-      return this;
-    }
-
-    /**
-     * This flag indicates that the response should not be automatically closed upon completion of
-     * decoding the message. This should be set if you plan on processing the response into a
-     * lazy-evaluated construct, such as a {@link java.util.Iterator}.
-     *
-     * </p>
-     * Feign standard decoders do not have built in support for this flag. If you are using this
-     * flag, you MUST also use a custom Decoder, and be sure to close all resources appropriately
-     * somewhere in the Decoder (you can use {@link Util#ensureClosed} for convenience).
-     *
-     * @since 9.6
-     *
-     */
-    public Builder doNotCloseAfterDecode() {
-      this.closeAfterDecode = false;
-      return this;
-    }
-
-    public Builder exceptionPropagationPolicy(ExceptionPropagationPolicy propagationPolicy) {
-      this.propagationPolicy = propagationPolicy;
-      return this;
-    }
-
-    public Builder addCapability(Capability capability) {
-      this.capabilities.add(capability);
-      return this;
-    }
-
-=======
->>>>>>> 75a3c1cf
     /**
      * Internal - used to indicate that the decoder should be immediately called
      */
@@ -291,27 +117,7 @@
     }
 
     public Feign build() {
-<<<<<<< HEAD
-      Client client = Capability.enrich(this.client, capabilities);
-      Retryer retryer = Capability.enrich(this.retryer, capabilities);
-      List<RequestInterceptor> requestInterceptors = this.requestInterceptors.stream()
-          .map(ri -> Capability.enrich(ri, capabilities))
-          .collect(Collectors.toList());
-      Logger logger = Capability.enrich(this.logger, capabilities);
-      Contract contract = Capability.enrich(this.contract, capabilities);
-      Options options = Capability.enrich(this.options, capabilities);
-      Encoder encoder = Capability.enrich(this.encoder, capabilities);
-      Decoder decoder = Capability.enrich(this.decoder, capabilities);
-      InvocationHandlerFactory invocationHandlerFactory =
-          Capability.enrich(this.invocationHandlerFactory, capabilities);
-      QueryMapEncoder queryMapEncoder = Capability.enrich(this.queryMapEncoder, capabilities);
-      ResponseInterceptor responseInterceptor = null;
-      if (this.responseInterceptor != null) {
-        responseInterceptor = Capability.enrich(this.responseInterceptor, capabilities);
-      }
-=======
       super.enrich();
->>>>>>> 75a3c1cf
 
       SynchronousMethodHandler.Factory synchronousMethodHandlerFactory =
           new SynchronousMethodHandler.Factory(client, retryer, requestInterceptors,
