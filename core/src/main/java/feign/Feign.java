--- conflicted
+++ resolved
@@ -13,12 +13,12 @@
  */
 package feign;
 
+import feign.InvocationHandlerFactory.MethodHandler;
 import feign.Request.Options;
 import feign.Target.HardCodedTarget;
 import feign.codec.Decoder;
 import feign.codec.Encoder;
 import feign.codec.ErrorDecoder;
-import feign.InvocationHandlerFactory.MethodHandler;
 import java.io.IOException;
 import java.lang.reflect.Method;
 import java.lang.reflect.Type;
@@ -92,7 +92,7 @@
    */
   public abstract <T> T newInstance(Target<T> target);
 
-  public static class Builder extends BaseBuilder<Builder> {
+  public static class Builder extends BaseBuilder<Builder, Feign> {
 
     private Client client = new Client.Default(null, null);
 
@@ -201,29 +201,17 @@
       return build().newInstance(target);
     }
 
-    public Feign build() {
-      Builder enrichedBuilder = super.enrich();
-
+    @Override
+    public Feign internalBuild() {
       final ResponseHandler responseHandler =
-<<<<<<< HEAD
-          new ResponseHandler(enrichedBuilder.logLevel, enrichedBuilder.logger,
-              enrichedBuilder.decoder, enrichedBuilder.errorDecoder,
-              enrichedBuilder.dismiss404, enrichedBuilder.closeAfterDecode,
-              enrichedBuilder.responseInterceptor);
-=======
           new ResponseHandler(logLevel, logger, decoder, errorDecoder,
               dismiss404, closeAfterDecode, decodeVoid, responseInterceptor);
->>>>>>> b46ad267
       MethodHandler.Factory<Object> methodHandlerFactory =
-          new SynchronousMethodHandler.Factory(enrichedBuilder.client, enrichedBuilder.retryer,
-              enrichedBuilder.requestInterceptors,
-              responseHandler, enrichedBuilder.logger, enrichedBuilder.logLevel,
-              enrichedBuilder.propagationPolicy,
-              new RequestTemplateFactoryResolver(enrichedBuilder.encoder,
-                  enrichedBuilder.queryMapEncoder),
-              enrichedBuilder.options);
-      return new ReflectiveFeign<>(enrichedBuilder.contract, methodHandlerFactory,
-          enrichedBuilder.invocationHandlerFactory,
+          new SynchronousMethodHandler.Factory(client, retryer, requestInterceptors,
+              responseHandler, logger, logLevel, propagationPolicy,
+              new RequestTemplateFactoryResolver(encoder, queryMapEncoder),
+              options);
+      return new ReflectiveFeign<>(contract, methodHandlerFactory, invocationHandlerFactory,
           () -> null);
     }
   }
