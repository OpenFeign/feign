/*
 * Copyright 2012-2022 The Feign Authors
 *
 * Licensed under the Apache License, Version 2.0 (the "License"); you may not use this file except
 * in compliance with the License. You may obtain a copy of the License at
 *
 * http://www.apache.org/licenses/LICENSE-2.0
 *
 * Unless required by applicable law or agreed to in writing, software distributed under the License
 * is distributed on an "AS IS" BASIS, WITHOUT WARRANTIES OR CONDITIONS OF ANY KIND, either express
 * or implied. See the License for the specific language governing permissions and limitations under
 * the License.
 */
package feign;

import feign.InvocationHandlerFactory.MethodHandler;
import feign.ReflectiveFeign.ParseHandlersByName;
import feign.Request.Options;
import feign.Target.HardCodedTarget;
import feign.codec.Decoder;
import feign.codec.Encoder;
import feign.codec.ErrorDecoder;
import java.io.IOException;
import java.lang.reflect.Method;
import java.lang.reflect.Type;

/**
 * Feign's purpose is to ease development against http apis that feign restfulness. <br>
 * In implementation, Feign is a {@link Feign#newInstance factory} for generating {@link Target
 * targeted} http apis.
 */
public abstract class Feign {

  public static Builder builder() {
    return new Builder();
  }

  /**
   * Configuration keys are formatted as unresolved <a href=
   * "http://docs.oracle.com/javase/6/docs/jdk/api/javadoc/doclet/com/sun/javadoc/SeeTag.html" >see
   * tags</a>. This method exposes that format, in case you need to create the same value as
   * {@link MethodMetadata#configKey()} for correlation purposes.
   *
   * <p>
   * Here are some sample encodings:
   *
   * <pre>
   * <ul>
   *   <li>{@code
   * Route53
   * }: would match a class {@code
   * route53.Route53
   * }</li>
   *   <li>{@code Route53#list()}: would match a method {@code route53.Route53#list()}</li>
   *   <li>{@code Route53#listAt(Marker)}: would match a method {@code
   * route53.Route53#listAt(Marker)}</li>
   *   <li>{@code Route53#listByNameAndType(String, String)}: would match a method {@code
   * route53.Route53#listAt(String, String)}</li>
   * </ul>
   * </pre>
   *
   * Note that there is no whitespace expected in a key!
   *
   * @param targetType {@link feign.Target#type() type} of the Feign interface.
   * @param method invoked method, present on {@code type} or its super.
   * @see MethodMetadata#configKey()
   */
  public static String configKey(Class targetType, Method method) {
    StringBuilder builder = new StringBuilder();
    builder.append(targetType.getSimpleName());
    builder.append('#').append(method.getName()).append('(');
    for (Type param : method.getGenericParameterTypes()) {
      param = Types.resolve(targetType, targetType, param);
      builder.append(Types.getRawType(param).getSimpleName()).append(',');
    }
    if (method.getParameterTypes().length > 0) {
      builder.deleteCharAt(builder.length() - 1);
    }
    return builder.append(')').toString();
  }

  /**
   * @deprecated use {@link #configKey(Class, Method)} instead.
   */
  @Deprecated
  public static String configKey(Method method) {
    return configKey(method.getDeclaringClass(), method);
  }

  /**
   * Returns a new instance of an HTTP API, defined by annotations in the {@link Feign Contract},
   * for the specified {@code target}. You should cache this result.
   */
  public abstract <T> T newInstance(Target<T> target);

  public static class Builder extends BaseBuilder<Builder> {

    private Client client = new Client.Default(null, null);

    @Override
    public Builder logLevel(Logger.Level logLevel) {
      return super.logLevel(logLevel);
    }

    @Override
    public Builder contract(Contract contract) {
      return super.contract(contract);
    }

    public Builder client(Client client) {
      this.client = client;

      return this;
    }

    @Override
    public Builder retryer(Retryer retryer) {
      return super.retryer(retryer);
    }

    @Override
    public Builder logger(Logger logger) {
      return super.logger(logger);
    }

    @Override
    public Builder encoder(Encoder encoder) {
      return super.encoder(encoder);
    }

    @Override
    public Builder decoder(Decoder decoder) {
      return super.decoder(decoder);
    }

    @Override
    public Builder queryMapEncoder(QueryMapEncoder queryMapEncoder) {
      return super.queryMapEncoder(queryMapEncoder);
    }

    @Override
    public Builder mapAndDecode(ResponseMapper mapper, Decoder decoder) {
      return super.mapAndDecode(mapper, decoder);
    }

    @Deprecated
    @Override
    public Builder decode404() {
      return super.decode404();
    }

    @Override
    public Builder errorDecoder(ErrorDecoder errorDecoder) {
      return super.errorDecoder(errorDecoder);
    }

    @Override
    public Builder options(Options options) {
      return super.options(options);
    }

    @Override
    public Builder requestInterceptor(RequestInterceptor requestInterceptor) {
      return super.requestInterceptor(requestInterceptor);
    }

    @Override
    public Builder requestInterceptors(Iterable<RequestInterceptor> requestInterceptors) {
      return super.requestInterceptors(requestInterceptors);
    }

    @Override
    public Builder invocationHandlerFactory(InvocationHandlerFactory invocationHandlerFactory) {
      return super.invocationHandlerFactory(invocationHandlerFactory);
    }

    @Override
    public Builder doNotCloseAfterDecode() {
      return super.doNotCloseAfterDecode();
    }

    @Override
    public Builder exceptionPropagationPolicy(ExceptionPropagationPolicy propagationPolicy) {
      return super.exceptionPropagationPolicy(propagationPolicy);
    }

    @Override
    public Builder addCapability(Capability capability) {
      return super.addCapability(capability);
    }

    public <T> T target(Class<T> apiType, String url) {
      return target(new HardCodedTarget<>(apiType, url));
    }

    public <T> T target(Target<T> target) {
      return build().newInstance(target);
    }

    public Feign build() {
      super.enrich();

      MethodHandler.Factory<Object> synchronousMethodHandlerFactory =
          new SynchronousMethodHandler.Factory(client, retryer, requestInterceptors,
<<<<<<< HEAD
              executionChain(), logger, logLevel, dismiss404, closeAfterDecode,
              propagationPolicy);
=======
              responseInterceptor, logger, logLevel, dismiss404, closeAfterDecode,
              propagationPolicy, options, decoder, errorDecoder);
>>>>>>> 8a68acef
      ParseHandlersByName<Object> handlersByName =
          new ParseHandlersByName<>(contract, encoder, queryMapEncoder,
              synchronousMethodHandlerFactory);
      return new ReflectiveFeign<>(handlersByName, invocationHandlerFactory, () -> null);
    }
  }

  public static class ResponseMappingDecoder implements Decoder {

    private final ResponseMapper mapper;
    private final Decoder delegate;

    public ResponseMappingDecoder(ResponseMapper mapper, Decoder decoder) {
      this.mapper = mapper;
      this.delegate = decoder;
    }

    @Override
    public Object decode(Response response, Type type) throws IOException {
      return delegate.decode(mapper.map(response, type), type);
    }
  }
}<|MERGE_RESOLUTION|>--- conflicted
+++ resolved
@@ -202,13 +202,8 @@
 
       MethodHandler.Factory<Object> synchronousMethodHandlerFactory =
           new SynchronousMethodHandler.Factory(client, retryer, requestInterceptors,
-<<<<<<< HEAD
               executionChain(), logger, logLevel, dismiss404, closeAfterDecode,
-              propagationPolicy);
-=======
-              responseInterceptor, logger, logLevel, dismiss404, closeAfterDecode,
               propagationPolicy, options, decoder, errorDecoder);
->>>>>>> 8a68acef
       ParseHandlersByName<Object> handlersByName =
           new ParseHandlersByName<>(contract, encoder, queryMapEncoder,
               synchronousMethodHandlerFactory);
