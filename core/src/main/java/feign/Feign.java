/*
 * Copyright 2012-2023 The Feign Authors
 *
 * Licensed under the Apache License, Version 2.0 (the "License"); you may not use this file except
 * in compliance with the License. You may obtain a copy of the License at
 *
 * http://www.apache.org/licenses/LICENSE-2.0
 *
 * Unless required by applicable law or agreed to in writing, software distributed under the License
 * is distributed on an "AS IS" BASIS, WITHOUT WARRANTIES OR CONDITIONS OF ANY KIND, either express
 * or implied. See the License for the specific language governing permissions and limitations under
 * the License.
 */
package feign;

<<<<<<< HEAD
import feign.InvocationHandlerFactory.MethodHandler;
import feign.ReflectiveFeign.ParseHandlersByName;
=======
>>>>>>> 4a5ba398
import feign.Request.Options;
import feign.Target.HardCodedTarget;
import feign.codec.Decoder;
import feign.codec.Encoder;
import feign.codec.ErrorDecoder;
import java.io.IOException;
import java.lang.reflect.Method;
import java.lang.reflect.Type;

/**
 * Feign's purpose is to ease development against http apis that feign restfulness. <br>
 * In implementation, Feign is a {@link Feign#newInstance factory} for generating {@link Target
 * targeted} http apis.
 */
public abstract class Feign {

  public static Builder builder() {
    return new Builder();
  }

  /**
   * Configuration keys are formatted as unresolved <a href=
   * "http://docs.oracle.com/javase/6/docs/jdk/api/javadoc/doclet/com/sun/javadoc/SeeTag.html" >see
   * tags</a>. This method exposes that format, in case you need to create the same value as
   * {@link MethodMetadata#configKey()} for correlation purposes.
   *
   * <p>
   * Here are some sample encodings:
   *
   * <pre>
   * <ul>
   *   <li>{@code
   * Route53
   * }: would match a class {@code
   * route53.Route53
   * }</li>
   *   <li>{@code Route53#list()}: would match a method {@code route53.Route53#list()}</li>
   *   <li>{@code Route53#listAt(Marker)}: would match a method {@code
   * route53.Route53#listAt(Marker)}</li>
   *   <li>{@code Route53#listByNameAndType(String, String)}: would match a method {@code
   * route53.Route53#listAt(String, String)}</li>
   * </ul>
   * </pre>
   *
   * Note that there is no whitespace expected in a key!
   *
   * @param targetType {@link feign.Target#type() type} of the Feign interface.
   * @param method invoked method, present on {@code type} or its super.
   * @see MethodMetadata#configKey()
   */
  public static String configKey(Class targetType, Method method) {
    StringBuilder builder = new StringBuilder();
    builder.append(targetType.getSimpleName());
    builder.append('#').append(method.getName()).append('(');
    for (Type param : method.getGenericParameterTypes()) {
      param = Types.resolve(targetType, targetType, param);
      builder.append(Types.getRawType(param).getSimpleName()).append(',');
    }
    if (method.getParameterTypes().length > 0) {
      builder.deleteCharAt(builder.length() - 1);
    }
    return builder.append(')').toString();
  }

  /**
   * @deprecated use {@link #configKey(Class, Method)} instead.
   */
  @Deprecated
  public static String configKey(Method method) {
    return configKey(method.getDeclaringClass(), method);
  }

  /**
   * Returns a new instance of an HTTP API, defined by annotations in the {@link Feign Contract},
   * for the specified {@code target}. You should cache this result.
   */
  public abstract <T> T newInstance(Target<T> target);

  public static class Builder extends BaseBuilder<Builder> {

    private Client client = new Client.Default(null, null);

    @Override
    public Builder logLevel(Logger.Level logLevel) {
      return super.logLevel(logLevel);
    }

    @Override
    public Builder contract(Contract contract) {
      return super.contract(contract);
    }

    public Builder client(Client client) {
      this.client = client;

      return this;
    }

    @Override
    public Builder retryer(Retryer retryer) {
      return super.retryer(retryer);
    }

    @Override
    public Builder logger(Logger logger) {
      return super.logger(logger);
    }

    @Override
    public Builder encoder(Encoder encoder) {
      return super.encoder(encoder);
    }

    @Override
    public Builder decoder(Decoder decoder) {
      return super.decoder(decoder);
    }

    @Override
    public Builder queryMapEncoder(QueryMapEncoder queryMapEncoder) {
      return super.queryMapEncoder(queryMapEncoder);
    }

    @Override
    public Builder mapAndDecode(ResponseMapper mapper, Decoder decoder) {
      return super.mapAndDecode(mapper, decoder);
    }

    @Deprecated
    @Override
    public Builder decode404() {
      return super.decode404();
    }

    @Override
    public Builder errorDecoder(ErrorDecoder errorDecoder) {
      return super.errorDecoder(errorDecoder);
    }

    @Override
    public Builder options(Options options) {
      return super.options(options);
    }

    @Override
    public Builder requestInterceptor(RequestInterceptor requestInterceptor) {
      return super.requestInterceptor(requestInterceptor);
    }

    @Override
    public Builder requestInterceptors(Iterable<RequestInterceptor> requestInterceptors) {
      return super.requestInterceptors(requestInterceptors);
    }

    @Override
    public Builder invocationHandlerFactory(InvocationHandlerFactory invocationHandlerFactory) {
      return super.invocationHandlerFactory(invocationHandlerFactory);
    }

    @Override
    public Builder doNotCloseAfterDecode() {
      return super.doNotCloseAfterDecode();
    }

    @Override
    public Builder exceptionPropagationPolicy(ExceptionPropagationPolicy propagationPolicy) {
      return super.exceptionPropagationPolicy(propagationPolicy);
    }

    @Override
    public Builder addCapability(Capability capability) {
      return super.addCapability(capability);
    }

    public <T> T target(Class<T> apiType, String url) {
      return target(new HardCodedTarget<>(apiType, url));
    }

    public <T> T target(Target<T> target) {
      return build().newInstance(target);
    }

    public Feign build() {
      super.enrich();

      final ResponseHandler responseHandler =
          new ResponseHandler(logLevel, logger, decoder, errorDecoder,
              dismiss404, closeAfterDecode, responseInterceptor);
      MethodHandler.Factory<Object> methodHandlerFactory =
          new SynchronousMethodHandler.Factory(client, retryer, requestInterceptors,
<<<<<<< HEAD
              executionChain(), logger, logLevel, dismiss404, closeAfterDecode,
              propagationPolicy, options, decoder, errorDecoder);
      ParseHandlersByName<Object> handlersByName =
          new ParseHandlersByName<>(contract, encoder, queryMapEncoder,
              synchronousMethodHandlerFactory);
      return new ReflectiveFeign<>(handlersByName, invocationHandlerFactory, () -> null);
=======
              responseHandler, logger, logLevel, propagationPolicy,
              new RequestTemplateFactoryResolver(encoder, queryMapEncoder),
              options);
      return new ReflectiveFeign<>(contract, methodHandlerFactory, invocationHandlerFactory,
          () -> null);
>>>>>>> 4a5ba398
    }
  }

  public static class ResponseMappingDecoder implements Decoder {

    private final ResponseMapper mapper;
    private final Decoder delegate;

    public ResponseMappingDecoder(ResponseMapper mapper, Decoder decoder) {
      this.mapper = mapper;
      this.delegate = decoder;
    }

    @Override
    public Object decode(Response response, Type type) throws IOException {
      return delegate.decode(mapper.map(response, type), type);
    }
  }
}<|MERGE_RESOLUTION|>--- conflicted
+++ resolved
@@ -13,11 +13,7 @@
  */
 package feign;
 
-<<<<<<< HEAD
 import feign.InvocationHandlerFactory.MethodHandler;
-import feign.ReflectiveFeign.ParseHandlersByName;
-=======
->>>>>>> 4a5ba398
 import feign.Request.Options;
 import feign.Target.HardCodedTarget;
 import feign.codec.Decoder;
@@ -205,23 +201,14 @@
 
       final ResponseHandler responseHandler =
           new ResponseHandler(logLevel, logger, decoder, errorDecoder,
-              dismiss404, closeAfterDecode, responseInterceptor);
+              dismiss404, closeAfterDecode, executionChain());
       MethodHandler.Factory<Object> methodHandlerFactory =
           new SynchronousMethodHandler.Factory(client, retryer, requestInterceptors,
-<<<<<<< HEAD
-              executionChain(), logger, logLevel, dismiss404, closeAfterDecode,
-              propagationPolicy, options, decoder, errorDecoder);
-      ParseHandlersByName<Object> handlersByName =
-          new ParseHandlersByName<>(contract, encoder, queryMapEncoder,
-              synchronousMethodHandlerFactory);
-      return new ReflectiveFeign<>(handlersByName, invocationHandlerFactory, () -> null);
-=======
               responseHandler, logger, logLevel, propagationPolicy,
               new RequestTemplateFactoryResolver(encoder, queryMapEncoder),
               options);
       return new ReflectiveFeign<>(contract, methodHandlerFactory, invocationHandlerFactory,
           () -> null);
->>>>>>> 4a5ba398
     }
   }
 
