--- conflicted
+++ resolved
@@ -47,11 +47,7 @@
     <dependency>
       <groupId>org.springframework</groupId>
       <artifactId>spring-context</artifactId>
-<<<<<<< HEAD
       <version>6.0.0</version>
-=======
-      <version>5.3.25</version>
->>>>>>> 304c108a
       <scope>test</scope>
     </dependency>
 
