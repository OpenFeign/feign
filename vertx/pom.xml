<?xml version="1.0" encoding="UTF-8"?>
<!--

    Copyright © 2012 The Feign Authors (feign@commonhaus.dev)

    Licensed under the Apache License, Version 2.0 (the "License");
    you may not use this file except in compliance with the License.
    You may obtain a copy of the License at

        http://www.apache.org/licenses/LICENSE-2.0

    Unless required by applicable law or agreed to in writing, software
    distributed under the License is distributed on an "AS IS" BASIS,
    WITHOUT WARRANTIES OR CONDITIONS OF ANY KIND, either express or implied.
    See the License for the specific language governing permissions and
    limitations under the License.

-->
<project xmlns="http://maven.apache.org/POM/4.0.0" xmlns:xsi="http://www.w3.org/2001/XMLSchema-instance" xsi:schemaLocation="http://maven.apache.org/POM/4.0.0 http://maven.apache.org/xsd/maven-4.0.0.xsd">
  <modelVersion>4.0.0</modelVersion>
  <parent>
    <groupId>io.github.openfeign</groupId>
    <artifactId>parent</artifactId>
    <version>13.6-SNAPSHOT</version>
  </parent>

  <artifactId>feign-vertx-parent</artifactId>
  <packaging>pom</packaging>

  <modules>
    <module>feign-vertx</module>
    <module>feign-vertx4-test</module>
    <module>feign-vertx5-test</module>
  </modules>

  <properties>
<<<<<<< HEAD
    <vertx.version>4.5.13</vertx.version>
    <slf4j-log4j12.version>2.0.0-alpha6</slf4j-log4j12.version>
    <wiremock.version>2.35.2</wiremock.version>
=======
    <vertx.version>5.0.0.CR4</vertx.version>
    <slf4j-log4j12.version>2.0.16</slf4j-log4j12.version>
    <wiremock.version>3.0.1</wiremock.version>
>>>>>>> 4a438b9a
  </properties>

  <dependencyManagement>
    <dependencies>
      <dependency>
        <groupId>com.fasterxml.jackson</groupId>
        <artifactId>jackson-bom</artifactId>
        <version>${jackson.version}</version>
        <type>pom</type>
        <scope>import</scope>
      </dependency>

      <dependency>
        <groupId>io.github.openfeign</groupId>
        <artifactId>feign-vertx-common-test</artifactId>
        <version>${project.version}</version>
      </dependency>

      <dependency>
        <groupId>org.slf4j</groupId>
        <artifactId>slf4j-log4j12</artifactId>
        <version>${slf4j-log4j12.version}</version>
      </dependency>

      <dependency>
        <groupId>com.github.tomakehurst</groupId>
        <artifactId>wiremock-jre8</artifactId>
        <version>${wiremock.version}</version>
      </dependency>
    </dependencies>
  </dependencyManagement>
</project><|MERGE_RESOLUTION|>--- conflicted
+++ resolved
@@ -34,15 +34,9 @@
   </modules>
 
   <properties>
-<<<<<<< HEAD
-    <vertx.version>4.5.13</vertx.version>
-    <slf4j-log4j12.version>2.0.0-alpha6</slf4j-log4j12.version>
-    <wiremock.version>2.35.2</wiremock.version>
-=======
     <vertx.version>5.0.0.CR4</vertx.version>
     <slf4j-log4j12.version>2.0.16</slf4j-log4j12.version>
     <wiremock.version>3.0.1</wiremock.version>
->>>>>>> 4a438b9a
   </properties>
 
   <dependencyManagement>
