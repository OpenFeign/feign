--- conflicted
+++ resolved
@@ -1,9 +1,6 @@
 ### Version 10.1
-<<<<<<< HEAD
-* Feign-ribbon integration now depends on Ribbon 2.3.0, updated from Ribbon 2.1.1
-=======
 * Supports PATCH without a body paramter
->>>>>>> b6d8bb1a
+* Feign-Ribbon integration now depends on Ribbon 2.3.0, updated from Ribbon 2.1.1
 
 ### Version 10.0
 * Feign baseline is now JDK 8
