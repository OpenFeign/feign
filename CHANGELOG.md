--- conflicted
+++ resolved
@@ -1,9 +1,6 @@
 ### Version 9.5
-<<<<<<< HEAD
 * Introduces `feign-java8` with support for `java.util.Optional`
-=======
 * Adds `Feign.Builder.mapAndDecode()` to allow response preprocessing before decoding it.
->>>>>>> 56c105df
 
 ### Version 9.4.1
 * 404 responses are no longer swallowed for `void` return types.
