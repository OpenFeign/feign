<?xml version="1.0" encoding="UTF-8"?>
<!--

    Copyright 2012-2022 The Feign Authors

    Licensed under the Apache License, Version 2.0 (the "License"); you may not use this file except
    in compliance with the License. You may obtain a copy of the License at

    http://www.apache.org/licenses/LICENSE-2.0

    Unless required by applicable law or agreed to in writing, software distributed under the License
    is distributed on an "AS IS" BASIS, WITHOUT WARRANTIES OR CONDITIONS OF ANY KIND, either express
    or implied. See the License for the specific language governing permissions and limitations under
    the License.

-->
<project xmlns="http://maven.apache.org/POM/4.0.0" xmlns:xsi="http://www.w3.org/2001/XMLSchema-instance" xsi:schemaLocation="http://maven.apache.org/POM/4.0.0 https://maven.apache.org/xsd/maven-4.0.0.xsd">
  <modelVersion>4.0.0</modelVersion>
  <parent>
    <groupId>io.github.openfeign</groupId>
    <artifactId>parent</artifactId>
<<<<<<< HEAD
    <version>12.0-SNAPSHOT</version>
=======
    <version>12.1-SNAPSHOT</version>
>>>>>>> 45cff067
  </parent>
  <artifactId>feign-micrometer</artifactId>
  <name>Feign Micrometer</name>
  <description>Feign Micrometer Application Metrics</description>

  <properties>
    <main.basedir>${project.basedir}/..</main.basedir>
    <micrometer.version>1.10.0-SNAPSHOT</micrometer.version>
  </properties>

  <dependencies>
    <dependency>
      <groupId>${project.groupId}</groupId>
      <artifactId>feign-core</artifactId>
    </dependency>
    <dependency>
      <groupId>${project.groupId}</groupId>
      <artifactId>feign-mock</artifactId>
      <scope>test</scope>
    </dependency>
    <dependency>
      <groupId>io.micrometer</groupId>
      <artifactId>micrometer-core</artifactId>
<<<<<<< HEAD
      <version>${micrometer.version}</version>
=======
      <version>1.9.5</version>
>>>>>>> 45cff067
    </dependency>
    <dependency>
      <groupId>org.mockito</groupId>
      <artifactId>mockito-core</artifactId>
      <version>${mockito.version}</version>
      <scope>test</scope>
    </dependency>
    <dependency>
      <groupId>io.micrometer</groupId>
      <artifactId>micrometer-test</artifactId>
      <version>${micrometer.version}</version>
      <scope>test</scope>
    </dependency>
    <dependency>
      <groupId>org.hamcrest</groupId>
      <artifactId>hamcrest</artifactId>
      <scope>test</scope>
    </dependency>
    <dependency>
      <groupId>${project.groupId}</groupId>
      <artifactId>feign-okhttp</artifactId>
      <version>${project.version}</version>
      <scope>test</scope>
    </dependency>
  </dependencies>

  <build>
    <plugins>
      <plugin>
        <artifactId>maven-jar-plugin</artifactId>
        <executions>
          <execution>
            <goals>
              <goal>test-jar</goal>
            </goals>
          </execution>
        </executions>
      </plugin>
    </plugins>
  </build>

  <repositories>
    <repository>
      <id>spring-snapshots</id>
      <name>Spring Snapshots</name>
      <url>https://repo.spring.io/snapshot</url>
      <snapshots>
        <enabled>true</enabled>
      </snapshots>
    </repository>
    <repository>
      <id>spring-milestones</id>
      <name>Spring Milestones</name>
      <url>https://repo.spring.io/milestone</url>
      <snapshots>
        <enabled>false</enabled>
      </snapshots>
    </repository>
  </repositories>
</project><|MERGE_RESOLUTION|>--- conflicted
+++ resolved
@@ -19,11 +19,7 @@
   <parent>
     <groupId>io.github.openfeign</groupId>
     <artifactId>parent</artifactId>
-<<<<<<< HEAD
-    <version>12.0-SNAPSHOT</version>
-=======
     <version>12.1-SNAPSHOT</version>
->>>>>>> 45cff067
   </parent>
   <artifactId>feign-micrometer</artifactId>
   <name>Feign Micrometer</name>
@@ -47,11 +43,7 @@
     <dependency>
       <groupId>io.micrometer</groupId>
       <artifactId>micrometer-core</artifactId>
-<<<<<<< HEAD
       <version>${micrometer.version}</version>
-=======
-      <version>1.9.5</version>
->>>>>>> 45cff067
     </dependency>
     <dependency>
       <groupId>org.mockito</groupId>
