--- conflicted
+++ resolved
@@ -443,11 +443,7 @@
         </executions>
       </plugin>
       <plugin>
-<<<<<<< HEAD
-        <groupId>net.revelc.code.formatterr</groupId>
-=======
         <groupId>net.revelc.code.formatter</groupId>
->>>>>>> a1624e0a
         <artifactId>formatter-maven-plugin</artifactId>
         <version>2.7.3</version>
         <configuration>
