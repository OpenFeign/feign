--- conflicted
+++ resolved
@@ -19,11 +19,7 @@
 
   <groupId>io.github.openfeign</groupId>
   <artifactId>parent</artifactId>
-<<<<<<< HEAD
-  <version>12.0-SNAPSHOT</version>
-=======
   <version>12.1-SNAPSHOT</version>
->>>>>>> 45cff067
   <packaging>pom</packaging>
 
   <name>Feign (Parent)</name>
@@ -83,13 +79,8 @@
 
     <okhttp3.version>4.10.0</okhttp3.version>
     <guava.version>31.1-jre</guava.version>
-<<<<<<< HEAD
-    <googlehttpclient.version>1.42.2</googlehttpclient.version>
-    <gson.version>2.9.1</gson.version>
-=======
     <googlehttpclient.version>1.42.3</googlehttpclient.version>
     <gson.version>2.10</gson.version>
->>>>>>> 45cff067
     <slf4j.version>2.0.3</slf4j.version>
     <bouncy.version>1.70</bouncy.version>
     <json.version>20220924</json.version>
