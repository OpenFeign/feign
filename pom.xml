<?xml version="1.0" encoding="UTF-8"?>
<!--

    Copyright 2012-2022 The Feign Authors

    Licensed under the Apache License, Version 2.0 (the "License"); you may not use this file except
    in compliance with the License. You may obtain a copy of the License at

    http://www.apache.org/licenses/LICENSE-2.0

    Unless required by applicable law or agreed to in writing, software distributed under the License
    is distributed on an "AS IS" BASIS, WITHOUT WARRANTIES OR CONDITIONS OF ANY KIND, either express
    or implied. See the License for the specific language governing permissions and limitations under
    the License.

-->
<project xmlns="http://maven.apache.org/POM/4.0.0" xmlns:xsi="http://www.w3.org/2001/XMLSchema-instance" xsi:schemaLocation="http://maven.apache.org/POM/4.0.0 http://maven.apache.org/xsd/maven-4.0.0.xsd">
  <modelVersion>4.0.0</modelVersion>

  <groupId>io.github.openfeign</groupId>
  <artifactId>parent</artifactId>
  <version>12.1-SNAPSHOT</version>
  <packaging>pom</packaging>

  <name>Feign (Parent)</name>
  <description>Feign makes writing java http clients easier</description>

  <modules>
    <module>core</module>
    <module>gson</module>
    <module>httpclient</module>
    <module>hc5</module>
    <module>hystrix</module>
    <module>jackson</module>
    <module>jackson-jaxb</module>
    <module>jackson-jr</module>
    <module>jaxb</module>
    <module>jaxrs</module>
    <module>jaxrs2</module>
    <module>json</module>
    <module>okhttp</module>
    <module>googlehttpclient</module>
    <module>ribbon</module>
    <module>sax</module>
    <module>slf4j</module>
    <module>spring4</module>
    <module>soap</module>
    <module>reactive</module>
    <module>dropwizard-metrics4</module>
    <module>dropwizard-metrics5</module>
    <module>kotlin</module>
    <module>micrometer</module>
    <module>example-github</module>
    <module>example-github-with-coroutine</module>
    <module>example-wikipedia</module>
    <module>example-wikipedia-with-springboot</module>
    <module>mock</module>
    <module>apt-test-generator</module>
    <module>benchmark</module>
    <module>annotation-error-decoder</module>
  </modules>

  <properties>
    <project.build.sourceEncoding>UTF-8</project.build.sourceEncoding>
    <project.build.resourceEncoding>UTF-8</project.build.resourceEncoding>

    <!-- specifying jvm arguments -->
    <jvm.options>-Duser.language=en</jvm.options>

    <!-- default bytecode version for src/main -->
    <main.java.version>1.8</main.java.version>
    <main.signature.artifact>java18</main.signature.artifact>

    <!-- default bytecode version for src/test -->
    <maven.compiler.source>${main.java.version}</maven.compiler.source>
    <maven.compiler.target>${main.java.version}</maven.compiler.target>

    <main.basedir>${project.basedir}</main.basedir>

    <okhttp3.version>4.10.0</okhttp3.version>
    <guava.version>31.1-jre</guava.version>
    <googlehttpclient.version>1.42.3</googlehttpclient.version>
    <gson.version>2.10</gson.version>
    <slf4j.version>2.0.3</slf4j.version>
    <bouncy.version>1.70</bouncy.version>
    <json.version>20220924</json.version>

    <junit.version>4.13.2</junit.version>
    <junit5.version>5.9.1</junit5.version>
    <jackson.version>2.14.0</jackson.version>
    <jackson-databind.version>2.14.0</jackson-databind.version>
    <assertj.version>3.23.1</assertj.version>
    <hamcrest.version>2.2</hamcrest.version>
    <mockito.version>4.8.1</mockito.version>

    <animal-sniffer-maven-plugin.version>1.22</animal-sniffer-maven-plugin.version>
    <maven-compiler-plugin.version>3.10.1</maven-compiler-plugin.version>
    <maven-install-plugin.version>3.0.1</maven-install-plugin.version>
    <maven-source-plugin.version>3.2.1</maven-source-plugin.version>
    <maven-javadoc-plugin.version>3.4.1</maven-javadoc-plugin.version>
    <license-maven-plugin.version>4.1</license-maven-plugin.version>
    <maven-jar-plugin.version>3.3.0</maven-jar-plugin.version>
    <maven-release-plugin.version>2.5.3</maven-release-plugin.version>
    <maven-bundle-plugin.version>5.1.8</maven-bundle-plugin.version>
    <centralsync-maven-plugin.version>0.1.1</centralsync-maven-plugin.version>
    <maven-surefire-plugin.version>2.22.2</maven-surefire-plugin.version>
    <bom-generator.version>0.93.1</bom-generator.version>
    <bom.template.file.path>file://${project.basedir}/src/config/bom.xml</bom.template.file.path>
    <maven-scm-plugin.version>1.13.0</maven-scm-plugin.version>
    <maven-versions-plugin.version>2.13.0</maven-versions-plugin.version>
    <maven-gpg-plugin.version>3.0.1</maven-gpg-plugin.version>
    <maven-deploy-plugin.version>3.0.0</maven-deploy-plugin.version>
    <docker-maven-plugin.version>1.2.2</docker-maven-plugin.version>
  </properties>
  <url>https://github.com/openfeign/feign</url>
  <inceptionYear>2012</inceptionYear>

  <organization>
    <name>OpenFeign</name>
    <url>https://github.com/openfeign</url>
  </organization>

  <licenses>
    <license>
      <name>The Apache Software License, Version 2.0</name>
      <url>http://www.apache.org/licenses/LICENSE-2.0.txt</url>
      <distribution>repo</distribution>
    </license>
  </licenses>

  <scm>
    <url>https://github.com/openfeign/feign</url>
    <connection>scm:git:git@github.com:OpenFeign/feign.git</connection>
    <developerConnection>scm:git:git@github.com:OpenFeign/feign.git</developerConnection>
    <tag>HEAD</tag>
  </scm>

  <developers>
    <developer>
      <id>adriancole</id>
      <name>Adrian Cole</name>
      <email>acole@pivotal.io</email>
    </developer>
    <developer>
      <id>spencergibb</id>
      <name>Spencer Gibb</name>
      <email>spencer@gibb.us</email>
    </developer>
    <developer>
      <id>velo</id>
      <name>Marvin Herman Froeder</name>
      <email>velo br at gmail dot com</email>
      <url>about.me/velo</url>
    </developer>
    <developer>
      <id>kdavisk6</id>
      <name>Kevin Davis</name>
      <email>kdavisk6@gmail.com</email>
    </developer>
  </developers>

  <distributionManagement>
    <repository>
      <id>ossrh</id>
      <url>https://oss.sonatype.org/service/local/staging/deploy/maven2/</url>
    </repository>
    <snapshotRepository>
      <id>ossrh</id>
      <url>https://oss.sonatype.org/content/repositories/snapshots</url>
    </snapshotRepository>
  </distributionManagement>

  <issueManagement>
    <system>Github</system>
    <url>https://github.com/openfeign/feign/issues</url>
  </issueManagement>

  <dependencyManagement>
    <dependencies>
      <dependency>
        <groupId>${project.groupId}</groupId>
        <artifactId>feign-core</artifactId>
        <version>${project.version}</version>
      </dependency>

      <dependency>
        <groupId>${project.groupId}</groupId>
        <artifactId>feign-core</artifactId>
        <version>${project.version}</version>
        <type>test-jar</type>
        <scope>test</scope>
      </dependency>

      <dependency>
        <groupId>${project.groupId}</groupId>
        <artifactId>feign-gson</artifactId>
        <version>${project.version}</version>
      </dependency>

      <dependency>
        <groupId>${project.groupId}</groupId>
        <artifactId>feign-httpclient</artifactId>
        <version>${project.version}</version>
      </dependency>

      <dependency>
        <groupId>${project.groupId}</groupId>
        <artifactId>feign-hystrix</artifactId>
        <version>${project.version}</version>
      </dependency>

      <dependency>
        <groupId>${project.groupId}</groupId>
        <artifactId>feign-jackson-jaxb</artifactId>
        <version>${project.version}</version>
      </dependency>

      <dependency>
        <groupId>${project.groupId}</groupId>
        <artifactId>feign-jackson</artifactId>
        <version>${project.version}</version>
      </dependency>

      <dependency>
        <groupId>${project.groupId}</groupId>
        <artifactId>feign-jaxb</artifactId>
        <version>${project.version}</version>
      </dependency>

      <dependency>
        <groupId>${project.groupId}</groupId>
        <artifactId>feign-jaxrs</artifactId>
        <version>${project.version}</version>
      </dependency>

      <dependency>
        <groupId>${project.groupId}</groupId>
        <artifactId>feign-jaxrs</artifactId>
        <version>${project.version}</version>
        <type>test-jar</type>
        <scope>test</scope>
      </dependency>

      <dependency>
        <groupId>${project.groupId}</groupId>
        <artifactId>feign-jaxrs2</artifactId>
        <version>${project.version}</version>
      </dependency>

      <dependency>
        <groupId>${project.groupId}</groupId>
        <artifactId>feign-mock</artifactId>
        <version>${project.version}</version>
        <scope>test</scope>
      </dependency>

      <dependency>
        <groupId>${project.groupId}</groupId>
        <artifactId>feign-okhttp</artifactId>
        <version>${project.version}</version>
      </dependency>

      <dependency>
        <groupId>${project.groupId}</groupId>
        <artifactId>feign-ribbon</artifactId>
        <version>${project.version}</version>
      </dependency>

      <dependency>
        <groupId>${project.groupId}</groupId>
        <artifactId>feign-sax</artifactId>
        <version>${project.version}</version>
      </dependency>

      <dependency>
        <groupId>${project.groupId}</groupId>
        <artifactId>feign-slf4j</artifactId>
        <version>${project.version}</version>
      </dependency>

      <dependency>
        <groupId>${project.groupId}</groupId>
        <artifactId>feign-kotlin</artifactId>
        <version>${project.version}</version>
      </dependency>

      <dependency>
        <groupId>${project.groupId}</groupId>
        <artifactId>feign-micrometer</artifactId>
        <version>${project.version}</version>
        <type>test-jar</type>
        <scope>test</scope>
      </dependency>

      <dependency>
        <groupId>junit</groupId>
        <artifactId>junit</artifactId>
        <version>${junit.version}</version>
      </dependency>

      <dependency>
        <groupId>org.junit.jupiter</groupId>
        <artifactId>junit-jupiter-params</artifactId>
        <version>${junit5.version}</version>
      </dependency>

      <dependency>
        <groupId>org.hamcrest</groupId>
        <artifactId>hamcrest</artifactId>
        <version>${hamcrest.version}</version>
      </dependency>

      <dependency>
        <groupId>org.jvnet</groupId>
        <artifactId>animal-sniffer-annotation</artifactId>
        <version>1.0</version>
      </dependency>

      <dependency>
        <groupId>com.google.code.gson</groupId>
        <artifactId>gson</artifactId>
        <version>${gson.version}</version>
      </dependency>

      <dependency>
        <groupId>org.assertj</groupId>
        <artifactId>assertj-core</artifactId>
        <version>${assertj.version}</version>
      </dependency>

      <dependency>
        <groupId>com.squareup.okhttp3</groupId>
        <artifactId>okhttp-bom</artifactId>
        <version>${okhttp3.version}</version>
        <type>pom</type>
        <scope>import</scope>
      </dependency>

      <dependency>
        <groupId>com.google.http-client</groupId>
        <artifactId>google-http-client</artifactId>
        <version>${googlehttpclient.version}</version>
      </dependency>

      <dependency>
        <groupId>org.bouncycastle</groupId>
        <artifactId>bcprov-jdk15on</artifactId>
        <version>${bouncy.version}</version>
      </dependency>

      <dependency>
        <groupId>org.json</groupId>
        <artifactId>json</artifactId>
        <version>${json.version}</version>
      </dependency>

      <dependency>
        <groupId>com.fasterxml.jackson.core</groupId>
        <artifactId>jackson-databind</artifactId>
        <version>${jackson-databind.version}</version>
      </dependency>

      <dependency>
        <groupId>com.fasterxml.jackson.core</groupId>
        <artifactId>jackson-core</artifactId>
        <version>${jackson.version}</version>
      </dependency>

      <dependency>
        <groupId>com.fasterxml.jackson.core</groupId>
        <artifactId>jackson-annotations</artifactId>
        <version>${jackson.version}</version>
      </dependency>

      <dependency>
        <groupId>com.fasterxml.jackson.jr</groupId>
        <artifactId>jackson-jr-objects</artifactId>
        <version>${jackson.version}</version>
      </dependency>

      <dependency>
        <groupId>com.fasterxml.jackson.jr</groupId>
        <artifactId>jackson-jr-annotation-support</artifactId>
        <version>${jackson.version}</version>
      </dependency>

      <dependency>
        <groupId>org.slf4j</groupId>
        <artifactId>slf4j-simple</artifactId>
        <version>${slf4j.version}</version>
      </dependency>

      <dependency>
        <groupId>org.slf4j</groupId>
        <artifactId>slf4j-nop</artifactId>
        <version>${slf4j.version}</version>
      </dependency>

    </dependencies>
  </dependencyManagement>

  <dependencies>
    <dependency>
      <groupId>junit</groupId>
      <artifactId>junit</artifactId>
      <scope>test</scope>
    </dependency>

    <dependency>
      <groupId>org.junit.jupiter</groupId>
      <artifactId>junit-jupiter-params</artifactId>
      <scope>test</scope>
    </dependency>

    <dependency>
      <groupId>org.assertj</groupId>
      <artifactId>assertj-core</artifactId>
      <scope>test</scope>
    </dependency>
  </dependencies>

  <build>
    <pluginManagement>
      <plugins>
        <!-- mvn -N io.takari:maven:wrapper -Dmaven=3.5.0 -->
        <plugin>
          <groupId>io.takari</groupId>
          <artifactId>maven</artifactId>
          <version>0.7.7</version>
        </plugin>

        <plugin>
          <artifactId>maven-compiler-plugin</artifactId>
          <version>${maven-compiler-plugin.version}</version>
        </plugin>

        <plugin>
          <artifactId>maven-jar-plugin</artifactId>
          <version>${maven-jar-plugin.version}</version>
          <configuration>
            <archive>
              <manifestFile>${project.build.outputDirectory}/META-INF/MANIFEST.MF</manifestFile>
            </archive>
          </configuration>
        </plugin>

        <plugin>
          <groupId>org.apache.maven.plugins</groupId>
          <artifactId>maven-surefire-plugin</artifactId>
          <version>${maven-surefire-plugin.version}</version>
          <configuration>
            <redirectTestOutputToFile>true</redirectTestOutputToFile>
            <trimStackTrace>false</trimStackTrace>
            <argLine>${jvm.options}</argLine>
          </configuration>
          <dependencies>
            <dependency>
              <!-- surefire uses ASM to do some bytecode magic... need to bump version to be java 11 compatible -->
              <groupId>org.ow2.asm</groupId>
              <artifactId>asm</artifactId>
              <version>9.4</version>
            </dependency>
          </dependencies>
        </plugin>
      </plugins>
    </pluginManagement>

    <plugins>
      <plugin>
        <artifactId>maven-compiler-plugin</artifactId>
        <inherited>true</inherited>
        <configuration>
          <source>${main.java.version}</source>
          <target>${main.java.version}</target>
        </configuration>
        <executions>
          <!-- Ensure main source tree compiles to Java ${main.java.version} bytecode. -->
          <execution>
            <id>default-compile</id>
            <phase>compile</phase>
            <goals>
              <goal>compile</goal>
            </goals>
            <configuration>
              <source>${main.java.version}</source>
              <target>${main.java.version}</target>
            </configuration>
          </execution>
          <execution>
            <id>default-testCompile</id>
            <phase>test-compile</phase>
            <goals>
              <goal>testCompile</goal>
            </goals>
            <configuration>
              <fork>true</fork>
              <compilerArgs>
                <arg>-parameters</arg>
              </compilerArgs>
              <source>${main.java.version}</source>
              <target>${main.java.version}</target>
            </configuration>
          </execution>
        </executions>
      </plugin>

      <plugin>
        <groupId>org.codehaus.mojo</groupId>
        <artifactId>animal-sniffer-maven-plugin</artifactId>
        <version>${animal-sniffer-maven-plugin.version}</version>
        <configuration>
          <signature>
            <groupId>org.codehaus.mojo.signature</groupId>
            <artifactId>${main.signature.artifact}</artifactId>
            <version>1.0</version>
          </signature>
        </configuration>
        <executions>
          <execution>
            <goals>
              <goal>check</goal>
            </goals>
          </execution>
        </executions>
        <dependencies>
          <dependency>
            <groupId>org.ow2.asm</groupId>
            <artifactId>asm</artifactId>
            <version>9.4</version>
          </dependency>
        </dependencies>
      </plugin>

      <plugin>
        <artifactId>maven-install-plugin</artifactId>
        <version>${maven-install-plugin.version}</version>
      </plugin>

      <plugin>
        <artifactId>maven-release-plugin</artifactId>
        <version>${maven-release-plugin.version}</version>
        <configuration>
          <useReleaseProfile>false</useReleaseProfile>
          <releaseProfiles>release</releaseProfiles>
          <autoVersionSubmodules>true</autoVersionSubmodules>
          <tagNameFormat>@{project.version}</tagNameFormat>
        </configuration>
      </plugin>

      <plugin>
        <groupId>io.zipkin.centralsync-maven-plugin</groupId>
        <artifactId>centralsync-maven-plugin</artifactId>
        <version>${centralsync-maven-plugin.version}</version>
        <configuration>
          <subject>openfeign</subject>
          <repo>maven</repo>
          <packageName>feign</packageName>
        </configuration>
      </plugin>

      <plugin>
        <groupId>org.apache.felix</groupId>
        <artifactId>maven-bundle-plugin</artifactId>
        <version>${maven-bundle-plugin.version}</version>
        <executions>
          <execution>
            <id>bundle-manifest</id>
            <phase>process-classes</phase>
            <goals>
              <goal>manifest</goal>
            </goals>
          </execution>
        </executions>
      </plugin>
      <plugin>
        <groupId>com.mycila</groupId>
        <artifactId>license-maven-plugin</artifactId>
        <version>${license-maven-plugin.version}</version>
        <configuration>
          <!-- session.executionRootDirectory resolves properly even with nested modules -->
          <header>${main.basedir}/src/etc/header.txt</header>
          <excludes>
            <exclude>.travis.yml</exclude>
            <exclude>.editorconfig</exclude>
            <exclude>.gitattributes</exclude>
            <exclude>.gitignore</exclude>
            <exclude>.mvn/**</exclude>
            <exclude>mvnw*</exclude>
            <exclude>etc/header.txt</exclude>
            <exclude>**/.idea/**</exclude>
            <exclude>**/target/**</exclude>
            <exclude>LICENSE</exclude>
            <exclude>NOTICE</exclude>
            <exclude>OSSMETADATA</exclude>
            <exclude>**/*.md</exclude>
            <exclude>bnd.bnd</exclude>
            <exclude>travis/**</exclude>
            <exclude>src/test/resources/**</exclude>
            <exclude>src/main/resources/**</exclude>
            <exclude>.circleci/**</exclude>
          </excludes>
          <strictCheck>true</strictCheck>
          <mapping>
            <java>SLASHSTAR_STYLE</java>
          </mapping>
        </configuration>
        <executions>
          <execution>
            <phase>validate</phase>
            <goals>
              <goal>check</goal>
            </goals>
          </execution>
        </executions>
        <dependencies>
          <dependency>
            <groupId>com.mycila</groupId>
            <artifactId>license-maven-plugin-git</artifactId>
            <version>${license-maven-plugin.version}</version>
          </dependency>
        </dependencies>
      </plugin>
      <plugin>
        <groupId>com.marvinformatics.formatter</groupId>
        <artifactId>formatter-maven-plugin</artifactId>
        <version>2.2.0</version>
        <configuration>
          <lineEnding>LF</lineEnding>
          <configFile>${main.basedir}/src/config/eclipse-java-style.xml</configFile>
          <excludes>
            <exclude>travis/**</exclude>
          </excludes>
        </configuration>
        <executions>
          <execution>
            <phase>validate</phase>
            <goals>
              <goal>format</goal>
            </goals>
          </execution>
        </executions>
      </plugin>
      <plugin>
        <groupId>de.qaware.maven</groupId>
        <artifactId>go-offline-maven-plugin</artifactId>
        <version>1.2.8</version>
        <configuration>
          <dynamicDependencies>
            <DynamicDependency>
              <groupId>org.apache.maven.surefire</groupId>
              <artifactId>surefire-junit4</artifactId>
              <version>2.22.0</version>
              <repositoryType>PLUGIN</repositoryType>
            </DynamicDependency>
            <DynamicDependency>
              <groupId>org.codehaus.mojo.signature</groupId>
              <artifactId>java18</artifactId>
              <version>1.0</version>
              <type>signature</type>
              <repositoryType>MAIN</repositoryType>
            </DynamicDependency>
          </dynamicDependencies>
        </configuration>
      </plugin>
      <plugin>
        <groupId>com.github.ekryd.sortpom</groupId>
        <artifactId>sortpom-maven-plugin</artifactId>
        <version>2.15.0</version>
        <configuration>
          <keepBlankLines>true</keepBlankLines>
          <lineSeparator>\n</lineSeparator>
          <sortOrderFile>src/config/pomSortOrder.xml</sortOrderFile>
          <createBackupFile>false</createBackupFile>
        </configuration>
        <executions>
          <execution>
            <id>format</id>
            <phase>verify</phase>
            <goals>
              <goal>sort</goal>
            </goals>
          </execution>
        </executions>
      </plugin>
      <plugin>
        <groupId>io.sundr</groupId>
        <artifactId>sundr-maven-plugin</artifactId>
        <version>${bom-generator.version}</version>
        <inherited>false</inherited>
        <configuration>
          <bomTemplateUrl>${bom.template.file.path}</bomTemplateUrl>
          <boms>
            <bom>
              <artifactId>feign-bom</artifactId>
              <name>Feign (Bill Of Materials)</name>

              <properties>
                <license.skip>true</license.skip>
              </properties>

              <modules>
                <includes>
                  <include>io.github.openfeign:*</include>
                </includes>
                <excludes>
                  <exclude>*:feign-example-*</exclude>
                  <exclude>*:feign-benchmark</exclude>
                </excludes>
              </modules>
            </bom>
          </boms>
        </configuration>
        <executions>
          <execution>
            <goals>
              <goal>generate-bom</goal>
            </goals>
          </execution>
        </executions>
      </plugin>
      <plugin>
        <groupId>org.codehaus.mojo</groupId>
        <artifactId>versions-maven-plugin</artifactId>
        <version>${maven-versions-plugin.version}</version>
      </plugin>
      <plugin>
        <groupId>org.apache.maven.plugins</groupId>
        <artifactId>maven-deploy-plugin</artifactId>
        <version>${maven-deploy-plugin.version}</version>
      </plugin>
      <plugin>
        <groupId>org.apache.maven.plugins</groupId>
        <artifactId>maven-scm-plugin</artifactId>
        <version>${maven-scm-plugin.version}</version>
        <configuration>
          <tag>${project.version}</tag>
        </configuration>
      </plugin>
<<<<<<< HEAD
=======
      <plugin>
        <groupId>org.sonatype.plugins</groupId>
        <artifactId>nexus-staging-maven-plugin</artifactId>
        <version>1.6.13</version>
        <extensions>true</extensions>
        <configuration>
          <serverId>ossrh</serverId>
          <nexusUrl>https://oss.sonatype.org/</nexusUrl>
          <autoReleaseAfterClose>true</autoReleaseAfterClose>
          <stagingProgressTimeoutMinutes>15</stagingProgressTimeoutMinutes>
        </configuration>
      </plugin>
      <plugin>
        <groupId>org.apache.maven.plugins</groupId>
        <artifactId>maven-enforcer-plugin</artifactId>
        <version>3.1.0</version>
        <executions>
          <execution>
            <id>enforce-no-repositories</id>
            <goals>
              <goal>enforce</goal>
            </goals>
            <configuration>
              <rules>
                <requireNoRepositories>
                  <message>Feign should only depend on artifacts readly available on maven central</message>
                </requireNoRepositories>
              </rules>
            </configuration>
          </execution>
        </executions>
      </plugin>
>>>>>>> 72f379a0
    </plugins>
  </build>

  <profiles>
    <profile>
      <id>windows</id>
      <activation>
        <os>
          <family>Windows</family>
        </os>
      </activation>
      <properties>
        <bom.template.file.path>file:///${project.basedir}/src/config/bom.xml</bom.template.file.path>
      </properties>
    </profile>
    <profile>
      <id>java11</id>
      <activation>
        <jdk>[11,)</jdk>
      </activation>
      <modules>
        <module>java11</module>
        <module>jakarta</module>
      </modules>
    </profile>

    <profile>
      <id>validateCodeFormat</id>

      <build>
        <plugins>
          <plugin>
            <groupId>com.marvinformatics.formatter</groupId>
            <artifactId>formatter-maven-plugin</artifactId>
            <version>2.2.0</version>
            <configuration>
              <lineEnding>LF</lineEnding>
              <configFile>${main.basedir}/src/config/eclipse-java-style.xml</configFile>
            </configuration>
            <executions>
              <execution>
                <id>validate-only</id>
                <goals>
                  <goal>validate</goal>
                </goals>
                <phase>initialize</phase>
              </execution>
            </executions>
          </plugin>
        </plugins>
      </build>
    </profile>

    <profile>
      <id>release</id>
      <build>
        <plugins>
          <!-- Creates source jar -->
          <plugin>
            <groupId>org.apache.maven.plugins</groupId>
            <artifactId>maven-source-plugin</artifactId>
            <version>${maven-source-plugin.version}</version>
            <executions>
              <execution>
                <id>attach-sources</id>
                <goals>
                  <goal>jar</goal>
                </goals>
              </execution>
            </executions>
          </plugin>

          <plugin>
            <groupId>org.apache.maven.plugins</groupId>
            <artifactId>maven-javadoc-plugin</artifactId>
            <version>${maven-javadoc-plugin.version}</version>
            <configuration>
              <failOnError>false</failOnError>
            </configuration>
            <executions>
              <execution>
                <id>attach-javadocs</id>
                <goals>
                  <goal>jar</goal>
                </goals>
                <phase>package</phase>
              </execution>
            </executions>
          </plugin>
          <plugin>
            <groupId>org.apache.maven.plugins</groupId>
            <artifactId>maven-gpg-plugin</artifactId>
            <version>${maven-gpg-plugin.version}</version>
            <executions>
              <execution>
                <id>sign-artifacts</id>
                <goals>
                  <goal>sign</goal>
                </goals>
                <phase>verify</phase>
                <configuration>
                  <gpgArguments>
                    <arg>--pinentry-mode</arg>
                    <arg>loopback</arg>
                  </gpgArguments>
                </configuration>
              </execution>
            </executions>
          </plugin>
        </plugins>
      </build>
    </profile>
  </profiles>
</project><|MERGE_RESOLUTION|>--- conflicted
+++ resolved
@@ -736,8 +736,6 @@
           <tag>${project.version}</tag>
         </configuration>
       </plugin>
-<<<<<<< HEAD
-=======
       <plugin>
         <groupId>org.sonatype.plugins</groupId>
         <artifactId>nexus-staging-maven-plugin</artifactId>
@@ -770,7 +768,6 @@
           </execution>
         </executions>
       </plugin>
->>>>>>> 72f379a0
     </plugins>
   </build>
 
