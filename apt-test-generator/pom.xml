--- conflicted
+++ resolved
@@ -187,11 +187,6 @@
       </activation>
 
       <properties>
-<<<<<<< HEAD
-        <maven-surefire-plugin.version>2.22.2</maven-surefire-plugin.version>
-=======
-        <maven-surefire-plugin.version>3.0.0-M7</maven-surefire-plugin.version>
->>>>>>> a820b838
         <jvm.options>--add-opens jdk.compiler/com.sun.tools.javac.api=ALL-UNNAMED</jvm.options>
       </properties>
     </profile>
