package feign.vertx;

import feign.Logger;
import feign.RetryableException;
import feign.Retryer;
import feign.VertxFeign;
import feign.jackson.JacksonDecoder;
import feign.slf4j.Slf4jLogger;
import feign.vertx.testcase.IcecreamServiceApi;
import feign.vertx.testcase.domain.Flavor;
import io.vertx.core.Future;
import io.vertx.core.Vertx;
import io.vertx.junit5.VertxTestContext;
import org.junit.jupiter.api.BeforeAll;
import org.junit.jupiter.api.DisplayName;
import org.junit.jupiter.api.Test;

import java.util.Arrays;
import java.util.Collection;

import static com.github.tomakehurst.wiremock.client.WireMock.aResponse;
import static com.github.tomakehurst.wiremock.client.WireMock.equalTo;
import static com.github.tomakehurst.wiremock.client.WireMock.get;
import static com.github.tomakehurst.wiremock.client.WireMock.urlEqualTo;
import static com.github.tomakehurst.wiremock.stubbing.Scenario.STARTED;
import static feign.vertx.TestUtils.MAPPER;
import static feign.vertx.testcase.domain.Flavor.FLAVORS_JSON;
import static java.util.concurrent.TimeUnit.SECONDS;
import static org.assertj.core.api.Assertions.assertThat;

@DisplayName("When server ask client to retry")
public class RetryingTest extends AbstractFeignVertxTest {
  static IcecreamServiceApi client;

  @BeforeAll
  static void createClient(Vertx vertx) {
    client = VertxFeign
        .builder()
        .vertx(vertx)
        .decoder(new JacksonDecoder(MAPPER))
        .retryer(new Retryer.Default(100, SECONDS.toMillis(1), 5))
        .logger(new Slf4jLogger())
        .logLevel(Logger.Level.FULL)
        .target(IcecreamServiceApi.class, wireMock.baseUrl());
  }

  @Test
  @DisplayName("should succeed when client retries less than max attempts")
  public void testRetrying_success(VertxTestContext testContext) {

    /* Given */
    String scenario = "testRetrying_success";

    wireMock.stubFor(get(urlEqualTo("/icecream/flavors"))
        .withHeader("Accept", equalTo("application/json"))
        .inScenario(scenario)
        .whenScenarioStateIs(STARTED)
        .willReturn(aResponse()
            .withStatus(503)
            .withHeader("Retry-After", "1"))
        .willSetStateTo("attempt1"));

    wireMock.stubFor(get(urlEqualTo("/icecream/flavors"))
        .withHeader("Accept", equalTo("application/json"))
        .inScenario(scenario)
        .whenScenarioStateIs("attempt1")
        .willReturn(aResponse()
            .withStatus(503)
            .withHeader("Retry-After", "1"))
        .willSetStateTo("attempt2"));

    wireMock.stubFor(get(urlEqualTo("/icecream/flavors"))
        .withHeader("Accept", equalTo("application/json"))
        .inScenario(scenario)
        .whenScenarioStateIs("attempt2")
        .willReturn(aResponse()
            .withStatus(200)
            .withHeader("Content-Type", "application/json")
            .withBody(FLAVORS_JSON)));

    /* When */
    Future<Collection<Flavor>> flavorsFuture = client.getAvailableFlavors();

    /* Then */
    flavorsFuture.setHandler(res -> testContext.verify(() -> {
      if (res.succeeded()) {
        assertThat(res.result())
            .hasSize(Flavor.values().length)
            .containsAll(Arrays.asList(Flavor.values()));
        testContext.completeNow();
      } else {
        testContext.failNow(res.cause());
      }
    }));
  }

  @Test
  @DisplayName("should fail when after max number of attempts")
  public void testRetrying_noMoreAttempts(VertxTestContext testContext) {

    /* Given */
    wireMock.stubFor(get(urlEqualTo("/icecream/flavors"))
        .withHeader("Accept", equalTo("application/json"))
        .willReturn(aResponse()
            .withStatus(503)
            .withHeader("Retry-After", "1")));

    /* When */
<<<<<<< HEAD
    client.getAvailableFlavors().setHandler(res -> {

      /* Then */
      if (res.failed())

      /* Then */
        if (res.failed()) {
          try {
            assertThat(res.cause())
                .isInstanceOf(RetryableException.class)
                .hasMessageContaining("503 Service Unavailable");
            async.complete();
          } catch (Throwable exception) {
            context.fail(exception);
          }
        } else {
          context.fail("RetryableException excepted but not occurred");
        }
    });
=======
    Future<Collection<Flavor>> flavorsFuture = client.getAvailableFlavors();

    /* Then */
    flavorsFuture.setHandler(res -> testContext.verify(() -> {
      if (res.failed()) {
        assertThat(res.cause())
            .isInstanceOf(RetryableException.class)
            .hasMessageContaining("status 503");
        testContext.completeNow();
      } else {
        testContext.failNow(new IllegalStateException("RetryableException excepted but not occurred"));
      }
    }));
>>>>>>> dc374966
  }
}<|MERGE_RESOLUTION|>--- conflicted
+++ resolved
@@ -106,27 +106,6 @@
             .withHeader("Retry-After", "1")));
 
     /* When */
-<<<<<<< HEAD
-    client.getAvailableFlavors().setHandler(res -> {
-
-      /* Then */
-      if (res.failed())
-
-      /* Then */
-        if (res.failed()) {
-          try {
-            assertThat(res.cause())
-                .isInstanceOf(RetryableException.class)
-                .hasMessageContaining("503 Service Unavailable");
-            async.complete();
-          } catch (Throwable exception) {
-            context.fail(exception);
-          }
-        } else {
-          context.fail("RetryableException excepted but not occurred");
-        }
-    });
-=======
     Future<Collection<Flavor>> flavorsFuture = client.getAvailableFlavors();
 
     /* Then */
@@ -140,6 +119,5 @@
         testContext.failNow(new IllegalStateException("RetryableException excepted but not occurred"));
       }
     }));
->>>>>>> dc374966
   }
 }