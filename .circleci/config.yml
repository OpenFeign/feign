#
# Copyright 2012-2020 The Feign Authors
#
# Licensed under the Apache License, Version 2.0 (the "License"); you may not use this file except
# in compliance with the License. You may obtain a copy of the License at
#
# http://www.apache.org/licenses/LICENSE-2.0
#
# Unless required by applicable law or agreed to in writing, software distributed under the License
# is distributed on an "AS IS" BASIS, WITHOUT WARRANTIES OR CONDITIONS OF ANY KIND, either express
# or implied. See the License for the specific language governing permissions and limitations under
# the License.
#

# common executors
executors:
  java:
<<<<<<< HEAD
    parameters:
      version:
        description: 'jdk version to use'
        default: '11.0'
        type: string
    docker:
      - image: cimg/openjdk:<<parameters.version>>
  android:
    parameters:
      version:
        description: 'jdk version to use'
        default: '8.0'
        type: string
=======
>>>>>>> 85830634
    docker:
      - image: velo/toolchains-4-ci-builds

# common commands
commands:
  resolve-dependencies:
    description: 'Download and prepare all dependencies'
    steps:
      - run:
          name: 'Resolving Dependencies'
          command: |
            ./mvnw -ntp dependency:resolve-plugins go-offline:resolve-dependencies -DskipTests=true -B
  verify-formatting:
    steps:
      - run:
          name: 'Verify formatting'
          command: |
            scripts/no-git-changes.sh
  configure-gpg:
    steps:
      - run:
          name: 'Configure GPG keys'
          command: |
            echo -e "$GPG_KEY" | gpg --batch --no-tty --import --yes
  nexus-deploy:
    steps:
      - run:
          name: 'Deploy Core Modules Sonatype'
          command: |
            ./mvnw -ntp -nsu -s .circleci/settings.xml -P release -pl -:feign-benchmark -DskipTests=true deploy

# our job defaults
defaults: &defaults
  working_directory: ~/feign
  environment:
    # Customize the JVM maximum heap limit
    MAVEN_OPTS: -Xmx3200m

# branch filters
master-only: &master-only
  branches:
    only: master

tags-only: &tags-only
  branches:
    ignore: /.*/
  tags:
    only: /.*/

all-branches: &all-branches
  branches:
    ignore: master
  tags:
    ignore: /.*/

version: 2.1

jobs:
  test:
<<<<<<< HEAD
    parameters:
      jdk:
        description: 'jdk version to use'
        default: '11.0'
        type: string
=======
>>>>>>> 85830634
    executor:
      name: java
    <<: *defaults
    steps:
      - checkout
      - restore_cache:
          keys:
            - feign-dependencies-{{ checksum "pom.xml" }}
            - feign-dependencies-
      - resolve-dependencies
      - save_cache:
          paths:
            - ~/.m2
          key: feign-dependencies-{{ checksum "pom.xml" }}
      - run:
          name: 'Test'
          # Do not generale module-info when running tests
          # because one of the current JDK targets is 8
          # Moditect requires 11 as a minimum
          command: |
            ./mvnw -ntp -B test -Dmoditect.skip=true
      - verify-formatting

  deploy:
<<<<<<< HEAD
    parameters:
      jdk:
        description: 'jdk version to use'
        default: '11.0'
        type: string
=======
>>>>>>> 85830634
    executor:
      name: java
    <<: *defaults
    steps:
      - checkout
      - restore_cache:
          keys:
            - feign-dependencies-{{ checksum "pom.xml" }}
            - feign-dependencies-
      - resolve-dependencies
      - configure-gpg
      - nexus-deploy

workflows:
  version: 2
  build:
    jobs:
      - test:
          name: 'pr-build'
          filters:
            <<: *all-branches

  snapshot:
    jobs:
      - test:
          name: 'snapshot'
          filters:
            <<: *master-only
      - deploy:
<<<<<<< HEAD
          jdk: '11.0'
          name: 'deploy snapshot'
          requires:
            - 'jdk 11'
            - 'jdk 17'
          context: Sonatype
          filters:
            <<: *master-only
      - deploy-jdk11:
          jdk: '11.0'
          name: 'deploy jdk11 snapshot modules'
          requires:
            - 'jdk 11'
            - 'deploy snapshot'
=======
          name: 'deploy snapshot'
          requires:
            - 'snapshot'
>>>>>>> 85830634
          context: Sonatype
          filters:
            <<: *master-only

  release:
    jobs:
      - deploy:
<<<<<<< HEAD
          jdk: '11.0'
=======
>>>>>>> 85830634
          name: 'release to maven central'
          context: Sonatype
          filters:
            <<: *tags-only<|MERGE_RESOLUTION|>--- conflicted
+++ resolved
@@ -15,22 +15,6 @@
 # common executors
 executors:
   java:
-<<<<<<< HEAD
-    parameters:
-      version:
-        description: 'jdk version to use'
-        default: '11.0'
-        type: string
-    docker:
-      - image: cimg/openjdk:<<parameters.version>>
-  android:
-    parameters:
-      version:
-        description: 'jdk version to use'
-        default: '8.0'
-        type: string
-=======
->>>>>>> 85830634
     docker:
       - image: velo/toolchains-4-ci-builds
 
@@ -90,14 +74,6 @@
 
 jobs:
   test:
-<<<<<<< HEAD
-    parameters:
-      jdk:
-        description: 'jdk version to use'
-        default: '11.0'
-        type: string
-=======
->>>>>>> 85830634
     executor:
       name: java
     <<: *defaults
@@ -122,14 +98,6 @@
       - verify-formatting
 
   deploy:
-<<<<<<< HEAD
-    parameters:
-      jdk:
-        description: 'jdk version to use'
-        default: '11.0'
-        type: string
-=======
->>>>>>> 85830634
     executor:
       name: java
     <<: *defaults
@@ -159,26 +127,9 @@
           filters:
             <<: *master-only
       - deploy:
-<<<<<<< HEAD
-          jdk: '11.0'
-          name: 'deploy snapshot'
-          requires:
-            - 'jdk 11'
-            - 'jdk 17'
-          context: Sonatype
-          filters:
-            <<: *master-only
-      - deploy-jdk11:
-          jdk: '11.0'
-          name: 'deploy jdk11 snapshot modules'
-          requires:
-            - 'jdk 11'
-            - 'deploy snapshot'
-=======
           name: 'deploy snapshot'
           requires:
             - 'snapshot'
->>>>>>> 85830634
           context: Sonatype
           filters:
             <<: *master-only
@@ -186,10 +137,6 @@
   release:
     jobs:
       - deploy:
-<<<<<<< HEAD
-          jdk: '11.0'
-=======
->>>>>>> 85830634
           name: 'release to maven central'
           context: Sonatype
           filters:
